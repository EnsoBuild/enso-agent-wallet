--- conflicted
+++ resolved
@@ -1,15 +1,4 @@
-<<<<<<< HEAD
-// Import the FssTool and FssDelegatee types from the '@lit-protocol/full-self-signing' package.
-import {
-  type FssTool,
-  type Delegatee as FssDelegatee,
-} from '@lit-protocol/full-self-signing';
-
-// Import the getToolByIpfsCid function to retrieve tool details from the registry.
-import { getToolByIpfsCid } from '@lit-protocol/fss-tool-registry';
-=======
 import { type Delegatee as FssDelegatee } from '@lit-protocol/full-self-signing';
->>>>>>> d3bd9398
 
 // Import the logger utility for logging messages.
 import { logger } from '../../utils/logger';
@@ -56,41 +45,6 @@
       );
     }
 
-<<<<<<< HEAD
-    // Filter tools with policies that match the current Lit network.
-    const toolsWithPolicies: FssTool<any, any>[] = [];
-    registeredTools.toolsWithPolicies.forEach((registeredTool) => {
-      const registryTool = getToolByIpfsCid(registeredTool.ipfsCid);
-      if (registryTool && registryTool.network === fssDelegatee.litNetwork) {
-        toolsWithPolicies.push(registryTool.tool);
-      }
-    });
-
-    // Prompt the user to select a tool.
-    const selectedTool = await promptSelectTool(toolsWithPolicies, []);
-
-    // Retrieve the tool details from the registry to decode the policy.
-    const registryTool = getToolByIpfsCid(selectedTool.ipfsCid);
-    if (!registryTool) {
-      throw new Error(`Tool not found in registry: ${selectedTool.ipfsCid}`);
-    }
-
-    // Find the policy for the selected tool.
-    const toolPolicy = registeredTools.toolsWithPolicies.find(
-      (t) => t.ipfsCid === selectedTool.ipfsCid
-    )?.policy;
-
-    // If no policy is found, throw an error.
-    if (!toolPolicy) {
-      throw new FssCliError(
-        FssCliErrorType.DELEGATEE_GET_TOOL_POLICY_TOOL_NOT_FOUND,
-        'Selected tool not found'
-      );
-    }
-
-    // Decode the policy.
-    const decodedPolicy = registryTool.tool.policy.decode(toolPolicy);
-=======
     const selectedTool = await promptSelectTool(
       registeredTools.toolsWithPolicies,
       []
@@ -102,7 +56,6 @@
     );
 
     const decodedPolicy = selectedTool.policy.decode(policy.policy);
->>>>>>> d3bd9398
 
     // Log the tool policy details.
     logger.info(
