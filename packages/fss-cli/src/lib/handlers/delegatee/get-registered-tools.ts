--- conflicted
+++ resolved
@@ -1,13 +1,4 @@
-<<<<<<< HEAD
-// Import the FssTool and FssDelegatee types from the '@lit-protocol/full-self-signing' package.
-import {
-  FssTool,
-  getToolByIpfsCid,
-  type Delegatee as FssDelegatee,
-} from '@lit-protocol/full-self-signing';
-=======
 import { type Delegatee as FssDelegatee } from '@lit-protocol/full-self-signing';
->>>>>>> d3bd9398
 
 // Import the logger utility for logging messages.
 import { logger } from '../../utils/logger';
@@ -45,14 +36,6 @@
   // Prompt the user to select a PKP.
   const selectedPkp = await promptSelectPkp(pkps);
 
-<<<<<<< HEAD
-  // Initialize arrays to store tools with and without policies.
-  const toolsWithPolicies: FssTool<any, any>[] = [];
-  const toolsWithoutPolicies: FssTool<any, any>[] = [];
-
-  // Retrieve the list of registered tools for the selected PKP.
-=======
->>>>>>> d3bd9398
   const registeredTools = await fssDelegatee.getRegisteredToolsForPkp(
     selectedPkp.tokenId
   );
@@ -60,54 +43,15 @@
   // Process tools with policies.
   if (registeredTools.toolsWithPolicies.length > 0) {
     logger.log(`Tools with Policies:`);
-<<<<<<< HEAD
-    registeredTools.toolsWithPolicies.forEach((registeredTool) => {
-      // Retrieve the tool details from the registry using its IPFS CID.
-      const registryTool = getToolByIpfsCid(registeredTool.ipfsCid);
-
-      // If the tool is not found in the registry, log it as an unknown tool.
-      if (registryTool === null) {
-        logger.log(`  - Unknown tool: ${registeredTool.ipfsCid}`);
-      }
-      // If the tool is found and matches the current Lit network, add it to the list.
-      else if (
-        registryTool &&
-        registryTool.network === fssDelegatee.litNetwork
-      ) {
-        toolsWithPolicies.push(registryTool.tool);
-        logger.log(`  - ${registryTool.tool.name} (${registeredTool.ipfsCid})`);
-        logger.log(`      - ${registryTool.tool.description}`);
-      }
-=======
     registeredTools.toolsWithPolicies.forEach((tool) => {
       logger.log(`  - ${tool.name} (${tool.ipfsCid})`);
       logger.log(`      - ${tool.description}`);
->>>>>>> d3bd9398
     });
   }
 
   // Process tools without policies.
   if (registeredTools.toolsWithoutPolicies.length > 0) {
     logger.log(`Tools without Policies:`);
-<<<<<<< HEAD
-    registeredTools.toolsWithoutPolicies.forEach((ipfsCid) => {
-      // Retrieve the tool details from the registry using its IPFS CID.
-      const registryTool = getToolByIpfsCid(ipfsCid);
-
-      // If the tool is not found in the registry, log it as an unknown tool.
-      if (registryTool === null) {
-        logger.log(`  - Unknown tool: ${ipfsCid}`);
-      }
-      // If the tool is found and matches the current Lit network, add it to the list.
-      else if (
-        registryTool &&
-        registryTool.network === fssDelegatee.litNetwork
-      ) {
-        toolsWithoutPolicies.push(registryTool.tool);
-        logger.log(`  - ${registryTool.tool.name} (${ipfsCid})`);
-        logger.log(`      - ${registryTool.tool.description}`);
-      }
-=======
     registeredTools.toolsWithoutPolicies.forEach((tool) => {
       logger.log(`  - ${tool.name} (${tool.ipfsCid})`);
       logger.log(`      - ${tool.description}`);
@@ -125,7 +69,6 @@
     logger.log(`Unknown Tools without Policies:`);
     registeredTools.toolsUnknownWithoutPolicies.forEach((ipfsCid) => {
       logger.log(`  - Unknown tool: ${ipfsCid}`);
->>>>>>> d3bd9398
     });
   }
 
