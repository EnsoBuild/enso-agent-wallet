// Import the FssAdmin, FssTool, and PermittedTools types from the '@lit-protocol/full-self-signing' package.
import {
  type Admin as FssAdmin,
  type PermittedTools,
} from '@lit-protocol/full-self-signing';

// Import the logger utility for logging messages.
import { logger } from '../../utils/logger';

/**
 * Retrieves and displays the list of permitted tools in the Full Self-Signing (FSS) system.
 * This function categorizes tools into those with policies and those without policies,
 * and filters them based on the current Lit network.
 *
 * @param fssAdmin - An instance of the FssAdmin class.
 * @returns A Promise that resolves to a `PermittedTools` object containing:
 *   - toolsWithPolicies: An array of tools with policies.
 *   - toolsWithoutPolicies: An array of tools without policies.
 *   If no tools are found, the function returns `null`.
 */
export const handleGetTools = async (
  fssAdmin: FssAdmin
): Promise<PermittedTools | null> => {
  // Log a loading message to indicate the operation is in progress.
  logger.loading('Getting permitted tools');
<<<<<<< HEAD

  // Retrieve the list of permitted tools from the FSS system.
  const permittedTools = await fssAdmin.getRegisteredTools();
=======
  const registeredTools = await fssAdmin.getRegisteredToolsForPkp();
>>>>>>> d3bd9398

  // If no tools are found, log an informational message and return `null`.
  if (
    registeredTools.toolsWithPolicies.length === 0 &&
    registeredTools.toolsWithoutPolicies.length === 0
  ) {
    logger.info('No tools are currently permitted.');
    return null;
  }

<<<<<<< HEAD
  // Initialize arrays to store tools with and without policies.
  const toolsWithPolicies: FssTool<any, any>[] = [];
  const toolsWithoutPolicies: FssTool<any, any>[] = [];

  // Log the header for the list of permitted tools.
  logger.info('Currently Permitted Tools:');

  // Process tools with policies.
  if (permittedTools.toolsWithPolicies.length > 0) {
    logger.log('Tools with Policies:');
    permittedTools.toolsWithPolicies.forEach((registeredTool) => {
      // Retrieve the tool details from the registry using its IPFS CID.
      const registryTool = getToolByIpfsCid(registeredTool.ipfsCid);

      // If the tool is not found in the registry, log it as an unknown tool.
      if (registryTool === null) {
        logger.log(`  - Unknown tool: ${registeredTool.ipfsCid}`);
      }
      // If the tool is found and matches the current Lit network, add it to the list.
      else if (registryTool && registryTool.network === fssAdmin.litNetwork) {
        toolsWithPolicies.push(registryTool.tool);
        logger.log(`  - ${registryTool.tool.name} (${registeredTool.ipfsCid})`);
        logger.log(`      - ${registryTool.tool.description}`);
      }
    });
  }

  // Process tools without policies.
  if (permittedTools.toolsWithoutPolicies.length > 0) {
    logger.log('Tools without Policies:');
    permittedTools.toolsWithoutPolicies.forEach((ipfsCid) => {
      // Retrieve the tool details from the registry using its IPFS CID.
      const registryTool = getToolByIpfsCid(ipfsCid);

      // If the tool is not found in the registry, log it as an unknown tool.
      if (registryTool === null) {
        logger.log(`  - Unknown tool: ${ipfsCid}`);
      }
      // If the tool is found and matches the current Lit network, add it to the list.
      else if (registryTool && registryTool.network === fssAdmin.litNetwork) {
        toolsWithoutPolicies.push(registryTool.tool);
        logger.log(`  - ${registryTool.tool.name} (${ipfsCid})`);
        logger.log(`      - ${registryTool.tool.description}`);
      }
    });
  }

  // If no tools are found for the current Lit network, log an informational message and return `null`.
  if (toolsWithPolicies.length === 0 && toolsWithoutPolicies.length === 0) {
=======
  logger.info('Currently Permitted Tools:');

  if (registeredTools.toolsWithPolicies.length > 0) {
    logger.log('Tools with Policies:');
    registeredTools.toolsWithPolicies.forEach((tool) => {
      logger.log(`  - ${tool.name} (${tool.ipfsCid})`);
      logger.log(`      - ${tool.description}`);
    });
  }

  if (registeredTools.toolsWithoutPolicies.length > 0) {
    logger.log('Tools without Policies:');
    registeredTools.toolsWithoutPolicies.forEach((tool) => {
      logger.log(`  - ${tool.name} (${tool.ipfsCid})`);
      logger.log(`      - ${tool.description}`);
    });
  }

  if (registeredTools.toolsUnknownWithPolicies.length > 0) {
    logger.log('Unknown Tools with Policies:');
    registeredTools.toolsUnknownWithPolicies.forEach((tool) => {
      logger.log(`  - Unknown tool: ${tool.ipfsCid}`);
    });
  }

  if (registeredTools.toolsUnknownWithoutPolicies.length > 0) {
    logger.log('Unknown Tools without Policies:');
    registeredTools.toolsUnknownWithoutPolicies.forEach((ipfsCid) => {
      logger.log(`  - Unknown tool: ${ipfsCid}`);
    });
  }

  if (
    registeredTools.toolsWithPolicies.length === 0 &&
    registeredTools.toolsWithoutPolicies.length === 0
  ) {
>>>>>>> d3bd9398
    logger.info(`No tools found for network: ${fssAdmin.litNetwork}`);
    return null;
  }

<<<<<<< HEAD
  // Return the categorized tools.
  return {
    toolsWithPolicies,
    toolsWithoutPolicies,
  };
=======
  return registeredTools;
>>>>>>> d3bd9398
};<|MERGE_RESOLUTION|>--- conflicted
+++ resolved
@@ -23,13 +23,9 @@
 ): Promise<PermittedTools | null> => {
   // Log a loading message to indicate the operation is in progress.
   logger.loading('Getting permitted tools');
-<<<<<<< HEAD
 
-  // Retrieve the list of permitted tools from the FSS system.
-  const permittedTools = await fssAdmin.getRegisteredTools();
-=======
   const registeredTools = await fssAdmin.getRegisteredToolsForPkp();
->>>>>>> d3bd9398
+
 
   // If no tools are found, log an informational message and return `null`.
   if (
@@ -40,57 +36,7 @@
     return null;
   }
 
-<<<<<<< HEAD
-  // Initialize arrays to store tools with and without policies.
-  const toolsWithPolicies: FssTool<any, any>[] = [];
-  const toolsWithoutPolicies: FssTool<any, any>[] = [];
 
-  // Log the header for the list of permitted tools.
-  logger.info('Currently Permitted Tools:');
-
-  // Process tools with policies.
-  if (permittedTools.toolsWithPolicies.length > 0) {
-    logger.log('Tools with Policies:');
-    permittedTools.toolsWithPolicies.forEach((registeredTool) => {
-      // Retrieve the tool details from the registry using its IPFS CID.
-      const registryTool = getToolByIpfsCid(registeredTool.ipfsCid);
-
-      // If the tool is not found in the registry, log it as an unknown tool.
-      if (registryTool === null) {
-        logger.log(`  - Unknown tool: ${registeredTool.ipfsCid}`);
-      }
-      // If the tool is found and matches the current Lit network, add it to the list.
-      else if (registryTool && registryTool.network === fssAdmin.litNetwork) {
-        toolsWithPolicies.push(registryTool.tool);
-        logger.log(`  - ${registryTool.tool.name} (${registeredTool.ipfsCid})`);
-        logger.log(`      - ${registryTool.tool.description}`);
-      }
-    });
-  }
-
-  // Process tools without policies.
-  if (permittedTools.toolsWithoutPolicies.length > 0) {
-    logger.log('Tools without Policies:');
-    permittedTools.toolsWithoutPolicies.forEach((ipfsCid) => {
-      // Retrieve the tool details from the registry using its IPFS CID.
-      const registryTool = getToolByIpfsCid(ipfsCid);
-
-      // If the tool is not found in the registry, log it as an unknown tool.
-      if (registryTool === null) {
-        logger.log(`  - Unknown tool: ${ipfsCid}`);
-      }
-      // If the tool is found and matches the current Lit network, add it to the list.
-      else if (registryTool && registryTool.network === fssAdmin.litNetwork) {
-        toolsWithoutPolicies.push(registryTool.tool);
-        logger.log(`  - ${registryTool.tool.name} (${ipfsCid})`);
-        logger.log(`      - ${registryTool.tool.description}`);
-      }
-    });
-  }
-
-  // If no tools are found for the current Lit network, log an informational message and return `null`.
-  if (toolsWithPolicies.length === 0 && toolsWithoutPolicies.length === 0) {
-=======
   logger.info('Currently Permitted Tools:');
 
   if (registeredTools.toolsWithPolicies.length > 0) {
@@ -127,18 +73,10 @@
     registeredTools.toolsWithPolicies.length === 0 &&
     registeredTools.toolsWithoutPolicies.length === 0
   ) {
->>>>>>> d3bd9398
     logger.info(`No tools found for network: ${fssAdmin.litNetwork}`);
     return null;
   }
 
-<<<<<<< HEAD
-  // Return the categorized tools.
-  return {
-    toolsWithPolicies,
-    toolsWithoutPolicies,
-  };
-=======
   return registeredTools;
->>>>>>> d3bd9398
+
 };