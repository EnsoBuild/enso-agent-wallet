--- conflicted
+++ resolved
@@ -17,12 +17,8 @@
  * @property chainId - The ID of the blockchain network
  * @property rpcUrl - The RPC URL of the blockchain network
  */
-<<<<<<< HEAD
-export interface SendERC20LitActionParameters {
-=======
 interface SendERC20LitActionParameters {
   pkpEthAddress: string;
->>>>>>> 32df002e
   tokenIn: string;
   recipientAddress: string;
   amountIn: string;
