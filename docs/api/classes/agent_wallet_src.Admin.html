<<<<<<< HEAD
<!DOCTYPE html>
<html class="default" lang="en">
  <head>
    <meta charset="utf-8" />
    <meta http-equiv="x-ua-compatible" content="IE=edge" />
    <title>Admin | @lit-protocol/agent-wallet</title>
    <meta
      name="description"
      content="Documentation for @lit-protocol/agent-wallet"
    />
    <meta name="viewport" content="width=device-width, initial-scale=1" />
    <link rel="stylesheet" href="../assets/style.css" />
    <link rel="stylesheet" href="../assets/highlight.css" />
    <link rel="stylesheet" href="../assets/custom.css" />
    <script defer src="../assets/main.js"></script>
    <script async src="../assets/icons.js" id="tsd-icons-script"></script>
    <script async src="../assets/search.js" id="tsd-search-script"></script>
    <script async src="../assets/navigation.js" id="tsd-nav-script"></script>
    <link rel="stylesheet" href="../assets/hierarchy.css" />
  </head>
  <body>
    <script>
      document.documentElement.dataset.theme =
        localStorage.getItem('tsd-theme') || 'os';
      document.body.style.display = 'none';
      setTimeout(
        () =>
          app ? app.showPage() : document.body.style.removeProperty('display'),
        500
      );
    </script>
    <header class="tsd-page-toolbar">
      <div class="tsd-toolbar-contents container">
        <div class="table-cell" id="tsd-search" data-base="..">
          <div class="field">
            <label
              for="tsd-search-field"
              class="tsd-widget tsd-toolbar-icon search no-caption"
              ><svg width="16" height="16" viewBox="0 0 16 16" fill="none">
                <use href="../assets/icons.svg#icon-search"></use></svg></label
            ><input type="text" id="tsd-search-field" aria-label="Search" />
          </div>
          <div class="field"><div id="tsd-toolbar-links"></div></div>
          <ul class="results">
            <li class="state loading">Preparing search index...</li>
            <li class="state failure">The search index is not available</li>
          </ul>
          <a href="../index.html" class="title">@lit-protocol/agent-wallet</a>
        </div>
        <div class="table-cell" id="tsd-widgets">
          <a
            href="#"
            class="tsd-widget tsd-toolbar-icon menu no-caption"
            data-toggle="menu"
            aria-label="Menu"
            ><svg width="16" height="16" viewBox="0 0 16 16" fill="none">
              <use href="../assets/icons.svg#icon-menu"></use></svg
          ></a>
        </div>
      </div>
    </header>
    <div class="container container-main">
      <div class="col-content">
        <div class="tsd-page-title">
          <ul class="tsd-breadcrumb">
            <li><a href="../index.html">@lit-protocol/agent-wallet</a></li>
            <li>
              <a href="../modules/agent_wallet_src.html">agent-wallet/src</a>
            </li>
            <li><a href="agent_wallet_src.Admin.html">Admin</a></li>
          </ul>
          <h1>Class Admin</h1>
        </div>
        <section class="tsd-panel tsd-comment">
          <div class="tsd-comment tsd-typography">
            <p>
              The <code>Admin</code> class is responsible for the ownership of
              the PKP (Programmable Key Pair), the registration and management
              of tools, policies, and delegatees.
            </p>
          </div>
          <div class="tsd-comment tsd-typography"></div>
        </section>
        <aside class="tsd-sources">
          <ul>
            <li>
              Defined in
              <a
                href="https://github.com/LIT-Protocol/agent-wallet/blob/ac78d88cc5d942d9a79fae1837ede274bcf2011b/packages/aw-signer/src/lib/admin.ts#L23"
                >packages/aw-signer/src/lib/admin.ts:23</a
              >
            </li>
          </ul>
        </aside>
        <section class="tsd-panel-group tsd-index-group">
          <section class="tsd-panel tsd-index-panel">
            <details class="tsd-index-content tsd-index-accordion" open>
              <summary class="tsd-accordion-summary tsd-index-summary">
                <h5
                  class="tsd-index-heading uppercase"
                  role="button"
                  aria-expanded="false"
                  tabindex="0"
                >
                  <svg width="16" height="16" viewBox="0 0 16 16" fill="none">
                    <use href="../assets/icons.svg#icon-chevronSmall"></use>
                  </svg>
                  Index
                </h5>
              </summary>
              <div class="tsd-accordion-details">
                <section class="tsd-index-section">
                  <h3 class="tsd-index-heading">Properties</h3>
                  <div class="tsd-index-list">
                    <a
                      href="agent_wallet_src.Admin.html#litNetwork"
                      class="tsd-index-link"
                      ><svg class="tsd-kind-icon" viewBox="0 0 24 24">
                        <use href="../assets/icons.svg#icon-1024"></use></svg
                      ><span>lit<wbr />Network</span></a
                    >
                  </div>
                </section>
                <section class="tsd-index-section">
                  <h3 class="tsd-index-heading">Methods</h3>
                  <div class="tsd-index-list">
                    <a
                      href="agent_wallet_src.Admin.html#addDelegatee"
                      class="tsd-index-link"
                      ><svg class="tsd-kind-icon" viewBox="0 0 24 24">
                        <use href="../assets/icons.svg#icon-2048"></use></svg
                      ><span>add<wbr />Delegatee</span></a
                    >
                    <a
                      href="agent_wallet_src.Admin.html#disableTool"
                      class="tsd-index-link"
                      ><svg class="tsd-kind-icon" viewBox="0 0 24 24">
                        <use href="../assets/icons.svg#icon-2048"></use></svg
                      ><span>disable<wbr />Tool</span></a
                    >
                    <a
                      href="agent_wallet_src.Admin.html#disableToolPolicyForDelegatee"
                      class="tsd-index-link"
                      ><svg class="tsd-kind-icon" viewBox="0 0 24 24">
                        <use href="../assets/icons.svg#icon-2048"></use></svg
                      ><span
                        >disable<wbr />Tool<wbr />Policy<wbr />For<wbr />Delegatee</span
                      ></a
                    >
                    <a
                      href="agent_wallet_src.Admin.html#disconnect"
                      class="tsd-index-link"
                      ><svg class="tsd-kind-icon" viewBox="0 0 24 24">
                        <use href="../assets/icons.svg#icon-2048"></use></svg
                      ><span>disconnect</span></a
                    >
                    <a
                      href="agent_wallet_src.Admin.html#enableTool"
                      class="tsd-index-link"
                      ><svg class="tsd-kind-icon" viewBox="0 0 24 24">
                        <use href="../assets/icons.svg#icon-2048"></use></svg
                      ><span>enable<wbr />Tool</span></a
                    >
                    <a
                      href="agent_wallet_src.Admin.html#enableToolPolicyForDelegatee"
                      class="tsd-index-link"
                      ><svg class="tsd-kind-icon" viewBox="0 0 24 24">
                        <use href="../assets/icons.svg#icon-2048"></use></svg
                      ><span
                        >enable<wbr />Tool<wbr />Policy<wbr />For<wbr />Delegatee</span
                      ></a
                    >
                    <a
                      href="agent_wallet_src.Admin.html#getDelegatees"
                      class="tsd-index-link"
                      ><svg class="tsd-kind-icon" viewBox="0 0 24 24">
                        <use href="../assets/icons.svg#icon-2048"></use></svg
                      ><span>get<wbr />Delegatees</span></a
                    >
                    <a
                      href="agent_wallet_src.Admin.html#getPkpByTokenId"
                      class="tsd-index-link"
                      ><svg class="tsd-kind-icon" viewBox="0 0 24 24">
                        <use href="../assets/icons.svg#icon-2048"></use></svg
                      ><span
                        >get<wbr />Pkp<wbr />By<wbr />Token<wbr />Id</span
                      ></a
                    >
                    <a
                      href="agent_wallet_src.Admin.html#getPkps"
                      class="tsd-index-link"
                      ><svg class="tsd-kind-icon" viewBox="0 0 24 24">
                        <use href="../assets/icons.svg#icon-2048"></use></svg
                      ><span>get<wbr />Pkps</span></a
                    >
                    <a
                      href="agent_wallet_src.Admin.html#getRegisteredTool"
                      class="tsd-index-link"
                      ><svg class="tsd-kind-icon" viewBox="0 0 24 24">
                        <use href="../assets/icons.svg#icon-2048"></use></svg
                      ><span>get<wbr />Registered<wbr />Tool</span></a
                    >
                    <a
                      href="agent_wallet_src.Admin.html#getRegisteredToolsAndDelegateesForPkp"
                      class="tsd-index-link"
                      ><svg class="tsd-kind-icon" viewBox="0 0 24 24">
                        <use href="../assets/icons.svg#icon-2048"></use></svg
                      ><span
                        >get<wbr />Registered<wbr />Tools<wbr />And<wbr />Delegatees<wbr />For<wbr />Pkp</span
                      ></a
                    >
                    <a
                      href="agent_wallet_src.Admin.html#getToolPolicyForDelegatee"
                      class="tsd-index-link"
                      ><svg class="tsd-kind-icon" viewBox="0 0 24 24">
                        <use href="../assets/icons.svg#icon-2048"></use></svg
                      ><span
                        >get<wbr />Tool<wbr />Policy<wbr />For<wbr />Delegatee</span
                      ></a
                    >
                    <a
                      href="agent_wallet_src.Admin.html#getToolPolicyParameterForDelegatee"
                      class="tsd-index-link"
                      ><svg class="tsd-kind-icon" viewBox="0 0 24 24">
                        <use href="../assets/icons.svg#icon-2048"></use></svg
                      ><span
                        >get<wbr />Tool<wbr />Policy<wbr />Parameter<wbr />For<wbr />Delegatee</span
                      ></a
                    >
                    <a
                      href="agent_wallet_src.Admin.html#getToolPolicyParametersForDelegatee"
                      class="tsd-index-link"
                      ><svg class="tsd-kind-icon" viewBox="0 0 24 24">
                        <use href="../assets/icons.svg#icon-2048"></use></svg
                      ><span
                        >get<wbr />Tool<wbr />Policy<wbr />Parameters<wbr />For<wbr />Delegatee</span
                      ></a
                    >
                    <a
                      href="agent_wallet_src.Admin.html#isDelegatee"
                      class="tsd-index-link"
                      ><svg class="tsd-kind-icon" viewBox="0 0 24 24">
                        <use href="../assets/icons.svg#icon-2048"></use></svg
                      ><span>is<wbr />Delegatee</span></a
                    >
                    <a
                      href="agent_wallet_src.Admin.html#isToolPermittedForDelegatee"
                      class="tsd-index-link"
                      ><svg class="tsd-kind-icon" viewBox="0 0 24 24">
                        <use href="../assets/icons.svg#icon-2048"></use></svg
                      ><span
                        >is<wbr />Tool<wbr />Permitted<wbr />For<wbr />Delegatee</span
                      ></a
                    >
                    <a
                      href="agent_wallet_src.Admin.html#isToolRegistered"
                      class="tsd-index-link"
                      ><svg class="tsd-kind-icon" viewBox="0 0 24 24">
                        <use href="../assets/icons.svg#icon-2048"></use></svg
                      ><span>is<wbr />Tool<wbr />Registered</span></a
                    >
                    <a
                      href="agent_wallet_src.Admin.html#mintPkp"
                      class="tsd-index-link"
                      ><svg class="tsd-kind-icon" viewBox="0 0 24 24">
                        <use href="../assets/icons.svg#icon-2048"></use></svg
                      ><span>mint<wbr />Pkp</span></a
                    >
                    <a
                      href="agent_wallet_src.Admin.html#permitToolForDelegatee"
                      class="tsd-index-link"
                      ><svg class="tsd-kind-icon" viewBox="0 0 24 24">
                        <use href="../assets/icons.svg#icon-2048"></use></svg
                      ><span
                        >permit<wbr />Tool<wbr />For<wbr />Delegatee</span
                      ></a
                    >
                    <a
                      href="agent_wallet_src.Admin.html#registerTool"
                      class="tsd-index-link"
                      ><svg class="tsd-kind-icon" viewBox="0 0 24 24">
                        <use href="../assets/icons.svg#icon-2048"></use></svg
                      ><span>register<wbr />Tool</span></a
                    >
                    <a
                      href="agent_wallet_src.Admin.html#removeTool"
                      class="tsd-index-link"
                      ><svg class="tsd-kind-icon" viewBox="0 0 24 24">
                        <use href="../assets/icons.svg#icon-2048"></use></svg
                      ><span>remove<wbr />Tool</span></a
                    >
                    <a
                      href="agent_wallet_src.Admin.html#removeToolPolicyForDelegatee"
                      class="tsd-index-link"
                      ><svg class="tsd-kind-icon" viewBox="0 0 24 24">
                        <use href="../assets/icons.svg#icon-2048"></use></svg
                      ><span
                        >remove<wbr />Tool<wbr />Policy<wbr />For<wbr />Delegatee</span
                      ></a
                    >
                    <a
                      href="agent_wallet_src.Admin.html#removeToolPolicyParametersForDelegatee"
                      class="tsd-index-link"
                      ><svg class="tsd-kind-icon" viewBox="0 0 24 24">
                        <use href="../assets/icons.svg#icon-2048"></use></svg
                      ><span
                        >remove<wbr />Tool<wbr />Policy<wbr />Parameters<wbr />For<wbr />Delegatee</span
                      ></a
                    >
                    <a
                      href="agent_wallet_src.Admin.html#setToolPolicyForDelegatee"
                      class="tsd-index-link"
                      ><svg class="tsd-kind-icon" viewBox="0 0 24 24">
                        <use href="../assets/icons.svg#icon-2048"></use></svg
                      ><span
                        >set<wbr />Tool<wbr />Policy<wbr />For<wbr />Delegatee</span
                      ></a
                    >
                    <a
                      href="agent_wallet_src.Admin.html#setToolPolicyParametersForDelegatee"
                      class="tsd-index-link"
                      ><svg class="tsd-kind-icon" viewBox="0 0 24 24">
                        <use href="../assets/icons.svg#icon-2048"></use></svg
                      ><span
                        >set<wbr />Tool<wbr />Policy<wbr />Parameters<wbr />For<wbr />Delegatee</span
                      ></a
                    >
                    <a
                      href="agent_wallet_src.Admin.html#transferPkpOwnership"
                      class="tsd-index-link"
                      ><svg class="tsd-kind-icon" viewBox="0 0 24 24">
                        <use href="../assets/icons.svg#icon-2048"></use></svg
                      ><span>transfer<wbr />Pkp<wbr />Ownership</span></a
                    >
                    <a
                      href="agent_wallet_src.Admin.html#unpermitToolForDelegatee"
                      class="tsd-index-link"
                      ><svg class="tsd-kind-icon" viewBox="0 0 24 24">
                        <use href="../assets/icons.svg#icon-2048"></use></svg
                      ><span
                        >unpermit<wbr />Tool<wbr />For<wbr />Delegatee</span
                      ></a
                    >
                    <a
                      href="agent_wallet_src.Admin.html#create"
                      class="tsd-index-link"
                      ><svg class="tsd-kind-icon" viewBox="0 0 24 24">
                        <use href="../assets/icons.svg#icon-2048"></use></svg
                      ><span>create</span></a
                    >
                  </div>
                </section>
              </div>
            </details>
          </section>
        </section>
        <section class="tsd-panel-group tsd-member-group">
          <h2>Properties</h2>
          <section class="tsd-panel tsd-member">
            <a id="litNetwork" class="tsd-anchor"></a>
            <h3 class="tsd-anchor-link">
              <code class="tsd-tag ts-flagReadonly">Readonly</code>
              <span>lit<wbr />Network</span
              ><a
                href="#litNetwork"
                aria-label="Permalink"
                class="tsd-anchor-icon"
                ><svg viewBox="0 0 24 24">
                  <use href="../assets/icons.svg#icon-anchor"></use></svg
              ></a>
            </h3>
            <div class="tsd-signature">
              <span class="tsd-kind-property">lit<wbr />Network</span
              ><span class="tsd-signature-symbol">:</span>
              <a
                href="../types/agent_wallet_src.LitNetwork.html"
                class="tsd-signature-type tsd-kind-type-alias"
                >LitNetwork</a
              >
            </div>
            <aside class="tsd-sources">
              <ul>
                <li>
                  Defined in
                  <a
                    href="https://github.com/LIT-Protocol/agent-wallet/blob/ac78d88cc5d942d9a79fae1837ede274bcf2011b/packages/aw-signer/src/lib/admin.ts#L34"
                    >packages/aw-signer/src/lib/admin.ts:34</a
                  >
                </li>
              </ul>
            </aside>
          </section>
        </section>
        <section class="tsd-panel-group tsd-member-group">
          <h2>Methods</h2>
          <section class="tsd-panel tsd-member">
            <a id="addDelegatee" class="tsd-anchor"></a>
            <h3 class="tsd-anchor-link">
              <span>add<wbr />Delegatee</span
              ><a
                href="#addDelegatee"
                aria-label="Permalink"
                class="tsd-anchor-icon"
                ><svg viewBox="0 0 24 24">
                  <use href="../assets/icons.svg#icon-anchor"></use></svg
              ></a>
            </h3>
            <ul class="tsd-signatures">
              <li class="tsd-signature tsd-anchor-link">
                <a id="addDelegatee.addDelegatee-1" class="tsd-anchor"></a
                ><span class="tsd-kind-call-signature">add<wbr />Delegatee</span
                ><span class="tsd-signature-symbol">(</span
                ><span class="tsd-kind-parameter">pkpTokenId</span>,
                <span class="tsd-kind-parameter">delegatee</span
                ><span class="tsd-signature-symbol">)</span
                ><span class="tsd-signature-symbol">: </span
                ><span class="tsd-signature-type">Promise</span
                ><span class="tsd-signature-symbol">&lt;</span
                ><span class="tsd-signature-type">any</span
                ><span class="tsd-signature-symbol">&gt;</span
                ><a
                  href="#addDelegatee.addDelegatee-1"
                  aria-label="Permalink"
                  class="tsd-anchor-icon"
                  ><svg viewBox="0 0 24 24">
                    <use href="../assets/icons.svg#icon-anchor"></use></svg
                ></a>
              </li>
              <li class="tsd-description">
                <div class="tsd-comment tsd-typography">
                  <p>Adds a delegatee for the PKP.</p>
                </div>
                <div class="tsd-parameters">
                  <h4 class="tsd-parameters-title">Parameters</h4>
                  <ul class="tsd-parameter-list">
                    <li>
                      <span
                        ><span class="tsd-kind-parameter">pkpTokenId</span>:
                        <span class="tsd-signature-type">string</span></span
                      >
                    </li>
                    <li>
                      <span
                        ><span class="tsd-kind-parameter">delegatee</span>:
                        <span class="tsd-signature-type">string</span></span
                      >
                      <div class="tsd-comment tsd-typography">
                        <p>The address to add as a delegatee.</p>
                      </div>
                      <div class="tsd-comment tsd-typography"></div>
                    </li>
                  </ul>
                </div>
                <h4 class="tsd-returns-title">
                  Returns <span class="tsd-signature-type">Promise</span
                  ><span class="tsd-signature-symbol">&lt;</span
                  ><span class="tsd-signature-type">any</span
                  ><span class="tsd-signature-symbol">&gt;</span>
                </h4>
                <p>A promise that resolves to the transaction receipt.</p>
                <div class="tsd-comment tsd-typography">
                  <h4>Throws</h4>
                  <p>
                    If the tool policy registry contract is not initialized.
                  </p>
                </div>
                <aside class="tsd-sources">
                  <ul>
                    <li>
                      Defined in
                      <a
                        href="https://github.com/LIT-Protocol/agent-wallet/blob/ac78d88cc5d942d9a79fae1837ede274bcf2011b/packages/aw-signer/src/lib/admin.ts#L456"
                        >packages/aw-signer/src/lib/admin.ts:456</a
                      >
                    </li>
                  </ul>
                </aside>
              </li>
            </ul>
          </section>
          <section class="tsd-panel tsd-member">
            <a id="disableTool" class="tsd-anchor"></a>
            <h3 class="tsd-anchor-link">
              <span>disable<wbr />Tool</span
              ><a
                href="#disableTool"
                aria-label="Permalink"
                class="tsd-anchor-icon"
                ><svg viewBox="0 0 24 24">
                  <use href="../assets/icons.svg#icon-anchor"></use></svg
              ></a>
            </h3>
            <ul class="tsd-signatures">
              <li class="tsd-signature tsd-anchor-link">
                <a id="disableTool.disableTool-1" class="tsd-anchor"></a
                ><span class="tsd-kind-call-signature">disable<wbr />Tool</span
                ><span class="tsd-signature-symbol">(</span
                ><span class="tsd-kind-parameter">pkpTokenId</span>,
                <span class="tsd-kind-parameter">toolIpfsCid</span
                ><span class="tsd-signature-symbol">)</span
                ><span class="tsd-signature-symbol">: </span
                ><span class="tsd-signature-type">Promise</span
                ><span class="tsd-signature-symbol">&lt;</span
                ><span class="tsd-signature-type">any</span
                ><span class="tsd-signature-symbol">&gt;</span
                ><a
                  href="#disableTool.disableTool-1"
                  aria-label="Permalink"
                  class="tsd-anchor-icon"
                  ><svg viewBox="0 0 24 24">
                    <use href="../assets/icons.svg#icon-anchor"></use></svg
                ></a>
              </li>
              <li class="tsd-description">
                <div class="tsd-comment tsd-typography">
                  <p>Disables a tool for a given PKP.</p>
                </div>
                <div class="tsd-parameters">
                  <h4 class="tsd-parameters-title">Parameters</h4>
                  <ul class="tsd-parameter-list">
                    <li>
                      <span
                        ><span class="tsd-kind-parameter">pkpTokenId</span>:
                        <span class="tsd-signature-type">string</span></span
                      >
                      <div class="tsd-comment tsd-typography">
                        <p>The token ID of the PKP.</p>
                      </div>
                      <div class="tsd-comment tsd-typography"></div>
                    </li>
                    <li>
                      <span
                        ><span class="tsd-kind-parameter">toolIpfsCid</span>:
                        <span class="tsd-signature-type">string</span></span
                      >
                      <div class="tsd-comment tsd-typography">
                        <p>The IPFS CID of the tool to be disabled.</p>
                      </div>
                      <div class="tsd-comment tsd-typography"></div>
                    </li>
                  </ul>
                </div>
                <h4 class="tsd-returns-title">
                  Returns <span class="tsd-signature-type">Promise</span
                  ><span class="tsd-signature-symbol">&lt;</span
                  ><span class="tsd-signature-type">any</span
                  ><span class="tsd-signature-symbol">&gt;</span>
                </h4>
                <p>A promise that resolves to the transaction receipt.</p>
                <div class="tsd-comment tsd-typography">
                  <h4>Throws</h4>
                  <p>
                    If the tool policy registry contract is not initialized.
                  </p>
                </div>
                <aside class="tsd-sources">
                  <ul>
                    <li>
                      Defined in
                      <a
                        href="https://github.com/LIT-Protocol/agent-wallet/blob/ac78d88cc5d942d9a79fae1837ede274bcf2011b/packages/aw-signer/src/lib/admin.ts#L328"
                        >packages/aw-signer/src/lib/admin.ts:328</a
                      >
                    </li>
                  </ul>
                </aside>
              </li>
            </ul>
          </section>
          <section class="tsd-panel tsd-member">
            <a id="disableToolPolicyForDelegatee" class="tsd-anchor"></a>
            <h3 class="tsd-anchor-link">
              <span
                >disable<wbr />Tool<wbr />Policy<wbr />For<wbr />Delegatee</span
              ><a
                href="#disableToolPolicyForDelegatee"
                aria-label="Permalink"
                class="tsd-anchor-icon"
                ><svg viewBox="0 0 24 24">
                  <use href="../assets/icons.svg#icon-anchor"></use></svg
              ></a>
            </h3>
            <ul class="tsd-signatures">
              <li class="tsd-signature tsd-anchor-link">
                <a
                  id="disableToolPolicyForDelegatee.disableToolPolicyForDelegatee-1"
                  class="tsd-anchor"
                ></a
                ><span class="tsd-kind-call-signature"
                  >disable<wbr />Tool<wbr />Policy<wbr />For<wbr />Delegatee</span
                ><span class="tsd-signature-symbol">(</span
                ><span class="tsd-kind-parameter">pkpTokenId</span>,
                <span class="tsd-kind-parameter">ipfsCid</span>,
                <span class="tsd-kind-parameter">delegatee</span
                ><span class="tsd-signature-symbol">)</span
                ><span class="tsd-signature-symbol">: </span
                ><span class="tsd-signature-type">Promise</span
                ><span class="tsd-signature-symbol">&lt;</span
                ><span class="tsd-signature-type">any</span
                ><span class="tsd-signature-symbol">&gt;</span
                ><a
                  href="#disableToolPolicyForDelegatee.disableToolPolicyForDelegatee-1"
                  aria-label="Permalink"
                  class="tsd-anchor-icon"
                  ><svg viewBox="0 0 24 24">
                    <use href="../assets/icons.svg#icon-anchor"></use></svg
                ></a>
              </li>
              <li class="tsd-description">
                <div class="tsd-comment tsd-typography">
                  <p>Disables a policy for a specific tool and delegatee.</p>
                </div>
                <div class="tsd-parameters">
                  <h4 class="tsd-parameters-title">Parameters</h4>
                  <ul class="tsd-parameter-list">
                    <li>
                      <span
                        ><span class="tsd-kind-parameter">pkpTokenId</span>:
                        <span class="tsd-signature-type">string</span></span
                      >
                      <div class="tsd-comment tsd-typography">
                        <p>The PKP token ID.</p>
                      </div>
                      <div class="tsd-comment tsd-typography"></div>
                    </li>
                    <li>
                      <span
                        ><span class="tsd-kind-parameter">ipfsCid</span>:
                        <span class="tsd-signature-type">string</span></span
                      >
                      <div class="tsd-comment tsd-typography">
                        <p>The IPFS CID of the tool.</p>
                      </div>
                      <div class="tsd-comment tsd-typography"></div>
                    </li>
                    <li>
                      <span
                        ><span class="tsd-kind-parameter">delegatee</span>:
                        <span class="tsd-signature-type">string</span></span
                      >
                      <div class="tsd-comment tsd-typography">
                        <p>The address of the delegatee.</p>
                      </div>
                      <div class="tsd-comment tsd-typography"></div>
                    </li>
                  </ul>
                </div>
                <h4 class="tsd-returns-title">
                  Returns <span class="tsd-signature-type">Promise</span
                  ><span class="tsd-signature-symbol">&lt;</span
                  ><span class="tsd-signature-type">any</span
                  ><span class="tsd-signature-symbol">&gt;</span>
                </h4>
                <p>A promise that resolves to the transaction receipt.</p>
                <div class="tsd-comment tsd-typography">
                  <h4>Throws</h4>
                  <p>
                    If the tool policy registry contract is not initialized.
                  </p>
                </div>
                <aside class="tsd-sources">
                  <ul>
                    <li>
                      Defined in
                      <a
                        href="https://github.com/LIT-Protocol/agent-wallet/blob/ac78d88cc5d942d9a79fae1837ede274bcf2011b/packages/aw-signer/src/lib/admin.ts#L684"
                        >packages/aw-signer/src/lib/admin.ts:684</a
                      >
                    </li>
                  </ul>
                </aside>
              </li>
            </ul>
          </section>
          <section class="tsd-panel tsd-member">
            <a id="disconnect" class="tsd-anchor"></a>
            <h3 class="tsd-anchor-link">
              <span>disconnect</span
              ><a
                href="#disconnect"
                aria-label="Permalink"
                class="tsd-anchor-icon"
                ><svg viewBox="0 0 24 24">
                  <use href="../assets/icons.svg#icon-anchor"></use></svg
              ></a>
            </h3>
            <ul class="tsd-signatures">
              <li class="tsd-signature tsd-anchor-link">
                <a id="disconnect.disconnect-1" class="tsd-anchor"></a
                ><span class="tsd-kind-call-signature">disconnect</span
                ><span class="tsd-signature-symbol">(</span
                ><span class="tsd-signature-symbol">)</span
                ><span class="tsd-signature-symbol">: </span
                ><span class="tsd-signature-type">void</span
                ><a
                  href="#disconnect.disconnect-1"
                  aria-label="Permalink"
                  class="tsd-anchor-icon"
                  ><svg viewBox="0 0 24 24">
                    <use href="../assets/icons.svg#icon-anchor"></use></svg
                ></a>
              </li>
              <li class="tsd-description">
                <div class="tsd-comment tsd-typography">
                  <p>Disconnects the Lit node client.</p>
                </div>
                <h4 class="tsd-returns-title">
                  Returns <span class="tsd-signature-type">void</span>
                </h4>
                <div class="tsd-comment tsd-typography"></div>
                <aside class="tsd-sources">
                  <ul>
                    <li>
                      Defined in
                      <a
                        href="https://github.com/LIT-Protocol/agent-wallet/blob/ac78d88cc5d942d9a79fae1837ede274bcf2011b/packages/aw-signer/src/lib/admin.ts#L829"
                        >packages/aw-signer/src/lib/admin.ts:829</a
                      >
                    </li>
                  </ul>
                </aside>
              </li>
            </ul>
          </section>
          <section class="tsd-panel tsd-member">
            <a id="enableTool" class="tsd-anchor"></a>
            <h3 class="tsd-anchor-link">
              <span>enable<wbr />Tool</span
              ><a
                href="#enableTool"
                aria-label="Permalink"
                class="tsd-anchor-icon"
                ><svg viewBox="0 0 24 24">
                  <use href="../assets/icons.svg#icon-anchor"></use></svg
              ></a>
            </h3>
            <ul class="tsd-signatures">
              <li class="tsd-signature tsd-anchor-link">
                <a id="enableTool.enableTool-1" class="tsd-anchor"></a
                ><span class="tsd-kind-call-signature">enable<wbr />Tool</span
                ><span class="tsd-signature-symbol">(</span
                ><span class="tsd-kind-parameter">pkpTokenId</span>,
                <span class="tsd-kind-parameter">toolIpfsCid</span
                ><span class="tsd-signature-symbol">)</span
                ><span class="tsd-signature-symbol">: </span
                ><span class="tsd-signature-type">Promise</span
                ><span class="tsd-signature-symbol">&lt;</span
                ><span class="tsd-signature-type">any</span
                ><span class="tsd-signature-symbol">&gt;</span
                ><a
                  href="#enableTool.enableTool-1"
                  aria-label="Permalink"
                  class="tsd-anchor-icon"
                  ><svg viewBox="0 0 24 24">
                    <use href="../assets/icons.svg#icon-anchor"></use></svg
                ></a>
              </li>
              <li class="tsd-description">
                <div class="tsd-comment tsd-typography">
                  <p>Enables a tool for a given PKP.</p>
                </div>
                <div class="tsd-parameters">
                  <h4 class="tsd-parameters-title">Parameters</h4>
                  <ul class="tsd-parameter-list">
                    <li>
                      <span
                        ><span class="tsd-kind-parameter">pkpTokenId</span>:
                        <span class="tsd-signature-type">string</span></span
                      >
                      <div class="tsd-comment tsd-typography">
                        <p>The token ID of the PKP.</p>
                      </div>
                      <div class="tsd-comment tsd-typography"></div>
                    </li>
                    <li>
                      <span
                        ><span class="tsd-kind-parameter">toolIpfsCid</span>:
                        <span class="tsd-signature-type">string</span></span
                      >
                      <div class="tsd-comment tsd-typography">
                        <p>The IPFS CID of the tool to be enabled.</p>
                      </div>
                      <div class="tsd-comment tsd-typography"></div>
                    </li>
                  </ul>
                </div>
                <h4 class="tsd-returns-title">
                  Returns <span class="tsd-signature-type">Promise</span
                  ><span class="tsd-signature-symbol">&lt;</span
                  ><span class="tsd-signature-type">any</span
                  ><span class="tsd-signature-symbol">&gt;</span>
                </h4>
                <p>A promise that resolves to the transaction receipt.</p>
                <div class="tsd-comment tsd-typography">
                  <h4>Throws</h4>
                  <p>
                    If the tool policy registry contract is not initialized.
                  </p>
                </div>
                <aside class="tsd-sources">
                  <ul>
                    <li>
                      Defined in
                      <a
                        href="https://github.com/LIT-Protocol/agent-wallet/blob/ac78d88cc5d942d9a79fae1837ede274bcf2011b/packages/aw-signer/src/lib/admin.ts#L306"
                        >packages/aw-signer/src/lib/admin.ts:306</a
                      >
                    </li>
                  </ul>
                </aside>
              </li>
            </ul>
          </section>
          <section class="tsd-panel tsd-member">
            <a id="enableToolPolicyForDelegatee" class="tsd-anchor"></a>
            <h3 class="tsd-anchor-link">
              <span
                >enable<wbr />Tool<wbr />Policy<wbr />For<wbr />Delegatee</span
              ><a
                href="#enableToolPolicyForDelegatee"
                aria-label="Permalink"
                class="tsd-anchor-icon"
                ><svg viewBox="0 0 24 24">
                  <use href="../assets/icons.svg#icon-anchor"></use></svg
              ></a>
            </h3>
            <ul class="tsd-signatures">
              <li class="tsd-signature tsd-anchor-link">
                <a
                  id="enableToolPolicyForDelegatee.enableToolPolicyForDelegatee-1"
                  class="tsd-anchor"
                ></a
                ><span class="tsd-kind-call-signature"
                  >enable<wbr />Tool<wbr />Policy<wbr />For<wbr />Delegatee</span
                ><span class="tsd-signature-symbol">(</span
                ><span class="tsd-kind-parameter">pkpTokenId</span>,
                <span class="tsd-kind-parameter">ipfsCid</span>,
                <span class="tsd-kind-parameter">delegatee</span
                ><span class="tsd-signature-symbol">)</span
                ><span class="tsd-signature-symbol">: </span
                ><span class="tsd-signature-type">Promise</span
                ><span class="tsd-signature-symbol">&lt;</span
                ><span class="tsd-signature-type">any</span
                ><span class="tsd-signature-symbol">&gt;</span
                ><a
                  href="#enableToolPolicyForDelegatee.enableToolPolicyForDelegatee-1"
                  aria-label="Permalink"
                  class="tsd-anchor-icon"
                  ><svg viewBox="0 0 24 24">
                    <use href="../assets/icons.svg#icon-anchor"></use></svg
                ></a>
              </li>
              <li class="tsd-description">
                <div class="tsd-comment tsd-typography">
                  <p>Enables a policy for a specific tool and delegatee.</p>
                </div>
                <div class="tsd-parameters">
                  <h4 class="tsd-parameters-title">Parameters</h4>
                  <ul class="tsd-parameter-list">
                    <li>
                      <span
                        ><span class="tsd-kind-parameter">pkpTokenId</span>:
                        <span class="tsd-signature-type">string</span></span
                      >
                      <div class="tsd-comment tsd-typography">
                        <p>The PKP token ID.</p>
                      </div>
                      <div class="tsd-comment tsd-typography"></div>
                    </li>
                    <li>
                      <span
                        ><span class="tsd-kind-parameter">ipfsCid</span>:
                        <span class="tsd-signature-type">string</span></span
                      >
                      <div class="tsd-comment tsd-typography">
                        <p>The IPFS CID of the tool.</p>
                      </div>
                      <div class="tsd-comment tsd-typography"></div>
                    </li>
                    <li>
                      <span
                        ><span class="tsd-kind-parameter">delegatee</span>:
                        <span class="tsd-signature-type">string</span></span
                      >
                      <div class="tsd-comment tsd-typography">
                        <p>The address of the delegatee.</p>
                      </div>
                      <div class="tsd-comment tsd-typography"></div>
                    </li>
                  </ul>
                </div>
                <h4 class="tsd-returns-title">
                  Returns <span class="tsd-signature-type">Promise</span
                  ><span class="tsd-signature-symbol">&lt;</span
                  ><span class="tsd-signature-type">any</span
                  ><span class="tsd-signature-symbol">&gt;</span>
                </h4>
                <p>A promise that resolves to the transaction receipt.</p>
                <div class="tsd-comment tsd-typography">
                  <h4>Throws</h4>
                  <p>
                    If the tool policy registry contract is not initialized.
                  </p>
                </div>
                <aside class="tsd-sources">
                  <ul>
                    <li>
                      Defined in
                      <a
                        href="https://github.com/LIT-Protocol/agent-wallet/blob/ac78d88cc5d942d9a79fae1837ede274bcf2011b/packages/aw-signer/src/lib/admin.ts#L656"
                        >packages/aw-signer/src/lib/admin.ts:656</a
                      >
                    </li>
                  </ul>
                </aside>
              </li>
            </ul>
          </section>
          <section class="tsd-panel tsd-member">
            <a id="getDelegatees" class="tsd-anchor"></a>
            <h3 class="tsd-anchor-link">
              <span>get<wbr />Delegatees</span
              ><a
                href="#getDelegatees"
                aria-label="Permalink"
                class="tsd-anchor-icon"
                ><svg viewBox="0 0 24 24">
                  <use href="../assets/icons.svg#icon-anchor"></use></svg
              ></a>
            </h3>
            <ul class="tsd-signatures">
              <li class="tsd-signature tsd-anchor-link">
                <a id="getDelegatees.getDelegatees-1" class="tsd-anchor"></a
                ><span class="tsd-kind-call-signature"
                  >get<wbr />Delegatees</span
                ><span class="tsd-signature-symbol">(</span
                ><span class="tsd-kind-parameter">pkpTokenId</span
                ><span class="tsd-signature-symbol">)</span
                ><span class="tsd-signature-symbol">: </span
                ><span class="tsd-signature-type">Promise</span
                ><span class="tsd-signature-symbol">&lt;</span
                ><span class="tsd-signature-type">string</span
                ><span class="tsd-signature-symbol">[]</span
                ><span class="tsd-signature-symbol">&gt;</span
                ><a
                  href="#getDelegatees.getDelegatees-1"
                  aria-label="Permalink"
                  class="tsd-anchor-icon"
                  ><svg viewBox="0 0 24 24">
                    <use href="../assets/icons.svg#icon-anchor"></use></svg
                ></a>
              </li>
              <li class="tsd-description">
                <div class="tsd-comment tsd-typography">
                  <p>Retrieves all delegatees for the PKP.</p>
                </div>
                <div class="tsd-parameters">
                  <h4 class="tsd-parameters-title">Parameters</h4>
                  <ul class="tsd-parameter-list">
                    <li>
                      <span
                        ><span class="tsd-kind-parameter">pkpTokenId</span>:
                        <span class="tsd-signature-type">string</span></span
                      >
                    </li>
                  </ul>
                </div>
                <h4 class="tsd-returns-title">
                  Returns <span class="tsd-signature-type">Promise</span
                  ><span class="tsd-signature-symbol">&lt;</span
                  ><span class="tsd-signature-type">string</span
                  ><span class="tsd-signature-symbol">[]</span
                  ><span class="tsd-signature-symbol">&gt;</span>
                </h4>
                <p>An array of delegatee addresses.</p>
                <div class="tsd-comment tsd-typography">
                  <h4>Throws</h4>
                  <p>
                    If the tool policy registry contract is not initialized.
                  </p>
                </div>
                <aside class="tsd-sources">
                  <ul>
                    <li>
                      Defined in
                      <a
                        href="https://github.com/LIT-Protocol/agent-wallet/blob/ac78d88cc5d942d9a79fae1837ede274bcf2011b/packages/aw-signer/src/lib/admin.ts#L419"
                        >packages/aw-signer/src/lib/admin.ts:419</a
                      >
                    </li>
                  </ul>
                </aside>
              </li>
            </ul>
          </section>
          <section class="tsd-panel tsd-member">
            <a id="getPkpByTokenId" class="tsd-anchor"></a>
            <h3 class="tsd-anchor-link">
              <span>get<wbr />Pkp<wbr />By<wbr />Token<wbr />Id</span
              ><a
                href="#getPkpByTokenId"
                aria-label="Permalink"
                class="tsd-anchor-icon"
                ><svg viewBox="0 0 24 24">
                  <use href="../assets/icons.svg#icon-anchor"></use></svg
              ></a>
            </h3>
            <ul class="tsd-signatures">
              <li class="tsd-signature tsd-anchor-link">
                <a id="getPkpByTokenId.getPkpByTokenId-1" class="tsd-anchor"></a
                ><span class="tsd-kind-call-signature"
                  >get<wbr />Pkp<wbr />By<wbr />Token<wbr />Id</span
                ><span class="tsd-signature-symbol">(</span
                ><span class="tsd-kind-parameter">tokenId</span
                ><span class="tsd-signature-symbol">)</span
                ><span class="tsd-signature-symbol">: </span
                ><span class="tsd-signature-type">Promise</span
                ><span class="tsd-signature-symbol">&lt;</span
                ><a
                  href="../interfaces/agent_wallet_src.PkpInfo.html"
                  class="tsd-signature-type tsd-kind-interface"
                  >PkpInfo</a
                ><span class="tsd-signature-symbol">&gt;</span
                ><a
                  href="#getPkpByTokenId.getPkpByTokenId-1"
                  aria-label="Permalink"
                  class="tsd-anchor-icon"
                  ><svg viewBox="0 0 24 24">
                    <use href="../assets/icons.svg#icon-anchor"></use></svg
                ></a>
              </li>
              <li class="tsd-description">
                <div class="tsd-comment tsd-typography">
                  <p>Retrieves a PKP by its token ID.</p>
                </div>
                <div class="tsd-parameters">
                  <h4 class="tsd-parameters-title">Parameters</h4>
                  <ul class="tsd-parameter-list">
                    <li>
                      <span
                        ><span class="tsd-kind-parameter">tokenId</span>:
                        <span class="tsd-signature-type">string</span></span
                      >
                      <div class="tsd-comment tsd-typography">
                        <p>The token ID of the PKP.</p>
                      </div>
                      <div class="tsd-comment tsd-typography"></div>
                    </li>
                  </ul>
                </div>
                <h4 class="tsd-returns-title">
                  Returns <span class="tsd-signature-type">Promise</span
                  ><span class="tsd-signature-symbol">&lt;</span
                  ><a
                    href="../interfaces/agent_wallet_src.PkpInfo.html"
                    class="tsd-signature-type tsd-kind-interface"
                    >PkpInfo</a
                  ><span class="tsd-signature-symbol">&gt;</span>
                </h4>
                <p>A promise that resolves to the PKP metadata.</p>
                <div class="tsd-comment tsd-typography">
                  <h4>Throws</h4>
                  <p>If the PKP is not found in storage.</p>
                </div>
                <aside class="tsd-sources">
                  <ul>
                    <li>
                      Defined in
                      <a
                        href="https://github.com/LIT-Protocol/agent-wallet/blob/ac78d88cc5d942d9a79fae1837ede274bcf2011b/packages/aw-signer/src/lib/admin.ts#L168"
                        >packages/aw-signer/src/lib/admin.ts:168</a
                      >
                    </li>
                  </ul>
                </aside>
              </li>
            </ul>
          </section>
          <section class="tsd-panel tsd-member">
            <a id="getPkps" class="tsd-anchor"></a>
            <h3 class="tsd-anchor-link">
              <span>get<wbr />Pkps</span
              ><a href="#getPkps" aria-label="Permalink" class="tsd-anchor-icon"
                ><svg viewBox="0 0 24 24">
                  <use href="../assets/icons.svg#icon-anchor"></use></svg
              ></a>
            </h3>
            <ul class="tsd-signatures">
              <li class="tsd-signature tsd-anchor-link">
                <a id="getPkps.getPkps-1" class="tsd-anchor"></a
                ><span class="tsd-kind-call-signature">get<wbr />Pkps</span
                ><span class="tsd-signature-symbol">(</span
                ><span class="tsd-signature-symbol">)</span
                ><span class="tsd-signature-symbol">: </span
                ><span class="tsd-signature-type">Promise</span
                ><span class="tsd-signature-symbol">&lt;</span
                ><a
                  href="../interfaces/agent_wallet_src.PkpInfo.html"
                  class="tsd-signature-type tsd-kind-interface"
                  >PkpInfo</a
                ><span class="tsd-signature-symbol">[]</span
                ><span class="tsd-signature-symbol">&gt;</span
                ><a
                  href="#getPkps.getPkps-1"
                  aria-label="Permalink"
                  class="tsd-anchor-icon"
                  ><svg viewBox="0 0 24 24">
                    <use href="../assets/icons.svg#icon-anchor"></use></svg
                ></a>
              </li>
              <li class="tsd-description">
                <div class="tsd-comment tsd-typography">
                  <p>
                    Retrieves all PKPs stored in the Admin&#39;s (local)
                    storage.
                  </p>
                </div>
                <h4 class="tsd-returns-title">
                  Returns <span class="tsd-signature-type">Promise</span
                  ><span class="tsd-signature-symbol">&lt;</span
                  ><a
                    href="../interfaces/agent_wallet_src.PkpInfo.html"
                    class="tsd-signature-type tsd-kind-interface"
                    >PkpInfo</a
                  ><span class="tsd-signature-symbol">[]</span
                  ><span class="tsd-signature-symbol">&gt;</span>
                </h4>
                <p>An array of PKP metadata.</p>
                <div class="tsd-comment tsd-typography"></div>
                <aside class="tsd-sources">
                  <ul>
                    <li>
                      Defined in
                      <a
                        href="https://github.com/LIT-Protocol/agent-wallet/blob/ac78d88cc5d942d9a79fae1837ede274bcf2011b/packages/aw-signer/src/lib/admin.ts#L158"
                        >packages/aw-signer/src/lib/admin.ts:158</a
                      >
                    </li>
                  </ul>
                </aside>
              </li>
            </ul>
          </section>
          <section class="tsd-panel tsd-member">
            <a id="getRegisteredTool" class="tsd-anchor"></a>
            <h3 class="tsd-anchor-link">
              <span>get<wbr />Registered<wbr />Tool</span
              ><a
                href="#getRegisteredTool"
                aria-label="Permalink"
                class="tsd-anchor-icon"
                ><svg viewBox="0 0 24 24">
                  <use href="../assets/icons.svg#icon-anchor"></use></svg
              ></a>
            </h3>
            <ul class="tsd-signatures">
              <li class="tsd-signature tsd-anchor-link">
                <a
                  id="getRegisteredTool.getRegisteredTool-1"
                  class="tsd-anchor"
                ></a
                ><span class="tsd-kind-call-signature"
                  >get<wbr />Registered<wbr />Tool</span
                ><span class="tsd-signature-symbol">(</span
                ><span class="tsd-kind-parameter">pkpTokenId</span>,
                <span class="tsd-kind-parameter">toolIpfsCid</span
                ><span class="tsd-signature-symbol">)</span
                ><span class="tsd-signature-symbol">: </span
                ><span class="tsd-signature-type">Promise</span
                ><span class="tsd-signature-symbol">&lt;</span
                ><span class="tsd-signature-type">any</span
                ><span class="tsd-signature-symbol">&gt;</span
                ><a
                  href="#getRegisteredTool.getRegisteredTool-1"
                  aria-label="Permalink"
                  class="tsd-anchor-icon"
                  ><svg viewBox="0 0 24 24">
                    <use href="../assets/icons.svg#icon-anchor"></use></svg
                ></a>
              </li>
              <li class="tsd-description">
                <div class="tsd-comment tsd-typography">
                  <p>Get a registered tool by its IPFS CID for a given PKP.</p>
                </div>
                <div class="tsd-parameters">
                  <h4 class="tsd-parameters-title">Parameters</h4>
                  <ul class="tsd-parameter-list">
                    <li>
                      <span
                        ><span class="tsd-kind-parameter">pkpTokenId</span>:
                        <span class="tsd-signature-type">string</span></span
                      >
                      <div class="tsd-comment tsd-typography">
                        <p>The token ID of the PKP.</p>
                      </div>
                      <div class="tsd-comment tsd-typography"></div>
                    </li>
                    <li>
                      <span
                        ><span class="tsd-kind-parameter">toolIpfsCid</span>:
                        <span class="tsd-signature-type">string</span></span
                      >
                      <div class="tsd-comment tsd-typography">
                        <p>The IPFS CID of the tool to be retrieved.</p>
                      </div>
                      <div class="tsd-comment tsd-typography"></div>
                    </li>
                  </ul>
                </div>
                <h4 class="tsd-returns-title">
                  Returns <span class="tsd-signature-type">Promise</span
                  ><span class="tsd-signature-symbol">&lt;</span
                  ><span class="tsd-signature-type">any</span
                  ><span class="tsd-signature-symbol">&gt;</span>
                </h4>
                <p>A promise that resolves to the tool information.</p>
                <div class="tsd-comment tsd-typography">
                  <h4>Throws</h4>
                  <p>
                    If the tool policy registry contract is not initialized.
                  </p>
                </div>
                <aside class="tsd-sources">
                  <ul>
                    <li>
                      Defined in
                      <a
                        href="https://github.com/LIT-Protocol/agent-wallet/blob/ac78d88cc5d942d9a79fae1837ede274bcf2011b/packages/aw-signer/src/lib/admin.ts#L375"
                        >packages/aw-signer/src/lib/admin.ts:375</a
                      >
                    </li>
                  </ul>
                </aside>
              </li>
            </ul>
          </section>
          <section class="tsd-panel tsd-member">
            <a
              id="getRegisteredToolsAndDelegateesForPkp"
              class="tsd-anchor"
            ></a>
            <h3 class="tsd-anchor-link">
              <span
                >get<wbr />Registered<wbr />Tools<wbr />And<wbr />Delegatees<wbr />For<wbr />Pkp</span
              ><a
                href="#getRegisteredToolsAndDelegateesForPkp"
                aria-label="Permalink"
                class="tsd-anchor-icon"
                ><svg viewBox="0 0 24 24">
                  <use href="../assets/icons.svg#icon-anchor"></use></svg
              ></a>
            </h3>
            <ul class="tsd-signatures">
              <li class="tsd-signature tsd-anchor-link">
                <a
                  id="getRegisteredToolsAndDelegateesForPkp.getRegisteredToolsAndDelegateesForPkp-1"
                  class="tsd-anchor"
                ></a
                ><span class="tsd-kind-call-signature"
                  >get<wbr />Registered<wbr />Tools<wbr />And<wbr />Delegatees<wbr />For<wbr />Pkp</span
                ><span class="tsd-signature-symbol">(</span
                ><span class="tsd-kind-parameter">pkpTokenId</span
                ><span class="tsd-signature-symbol">)</span
                ><span class="tsd-signature-symbol">: </span
                ><span class="tsd-signature-type">Promise</span
                ><span class="tsd-signature-symbol">&lt;</span
                ><span class="tsd-signature-type">RegisteredToolsResult</span
                ><span class="tsd-signature-symbol">&gt;</span
                ><a
                  href="#getRegisteredToolsAndDelegateesForPkp.getRegisteredToolsAndDelegateesForPkp-1"
                  aria-label="Permalink"
                  class="tsd-anchor-icon"
                  ><svg viewBox="0 0 24 24">
                    <use href="../assets/icons.svg#icon-anchor"></use></svg
                ></a>
              </li>
              <li class="tsd-description">
                <div class="tsd-comment tsd-typography">
                  <p>
                    Get all registered tools and categorize them based on
                    whether they have policies
                  </p>
                </div>
                <div class="tsd-parameters">
                  <h4 class="tsd-parameters-title">Parameters</h4>
                  <ul class="tsd-parameter-list">
                    <li>
                      <span
                        ><span class="tsd-kind-parameter">pkpTokenId</span>:
                        <span class="tsd-signature-type">string</span></span
                      >
                    </li>
                  </ul>
                </div>
                <h4 class="tsd-returns-title">
                  Returns <span class="tsd-signature-type">Promise</span
                  ><span class="tsd-signature-symbol">&lt;</span
                  ><span class="tsd-signature-type">RegisteredToolsResult</span
                  ><span class="tsd-signature-symbol">&gt;</span>
                </h4>
                <p>Object containing</p>
                <ul>
                  <li>
                    toolsWithPolicies: Object mapping tool IPFS CIDs to their
                    metadata and delegatee policies
                  </li>
                  <li>
                    toolsWithoutPolicies: Object mapping tool IPFS CIDs to their
                    metadata without policies
                  </li>
                  <li>
                    toolsUnknownWithPolicies: Object mapping unknown tool IPFS
                    CIDs to their delegatee policies
                  </li>
                  <li>
                    toolsUnknownWithoutPolicies: Array of tool CIDs without
                    policies that aren&#39;t in the registry
                  </li>
                </ul>
                <div class="tsd-comment tsd-typography"></div>
                <aside class="tsd-sources">
                  <ul>
                    <li>
                      Defined in
                      <a
                        href="https://github.com/LIT-Protocol/agent-wallet/blob/ac78d88cc5d942d9a79fae1837ede274bcf2011b/packages/aw-signer/src/lib/admin.ts#L398"
                        >packages/aw-signer/src/lib/admin.ts:398</a
                      >
                    </li>
                  </ul>
                </aside>
              </li>
            </ul>
          </section>
          <section class="tsd-panel tsd-member">
            <a id="getToolPolicyForDelegatee" class="tsd-anchor"></a>
            <h3 class="tsd-anchor-link">
              <span>get<wbr />Tool<wbr />Policy<wbr />For<wbr />Delegatee</span
              ><a
                href="#getToolPolicyForDelegatee"
                aria-label="Permalink"
                class="tsd-anchor-icon"
                ><svg viewBox="0 0 24 24">
                  <use href="../assets/icons.svg#icon-anchor"></use></svg
              ></a>
            </h3>
            <ul class="tsd-signatures">
              <li class="tsd-signature tsd-anchor-link">
                <a
                  id="getToolPolicyForDelegatee.getToolPolicyForDelegatee-1"
                  class="tsd-anchor"
                ></a
                ><span class="tsd-kind-call-signature"
                  >get<wbr />Tool<wbr />Policy<wbr />For<wbr />Delegatee</span
                ><span class="tsd-signature-symbol">(</span
                ><span class="tsd-kind-parameter">pkpTokenId</span>,
                <span class="tsd-kind-parameter">ipfsCid</span>,
                <span class="tsd-kind-parameter">delegatee</span
                ><span class="tsd-signature-symbol">)</span
                ><span class="tsd-signature-symbol">: </span
                ><span class="tsd-signature-type">Promise</span
                ><span class="tsd-signature-symbol">&lt;</span
                ><span class="tsd-signature-symbol">{ </span><br /><span
                  >    </span
                ><span class="tsd-kind-property">enabled</span
                ><span class="tsd-signature-symbol">: </span
                ><span class="tsd-signature-type">boolean</span
                ><span class="tsd-signature-symbol">; </span><br /><span
                  >    </span
                ><span class="tsd-kind-property">policyIpfsCid</span
                ><span class="tsd-signature-symbol">: </span
                ><span class="tsd-signature-type">string</span
                ><span class="tsd-signature-symbol">; </span><br /><span
                  class="tsd-signature-symbol"
                  >}</span
                ><span class="tsd-signature-symbol">&gt;</span
                ><a
                  href="#getToolPolicyForDelegatee.getToolPolicyForDelegatee-1"
                  aria-label="Permalink"
                  class="tsd-anchor-icon"
                  ><svg viewBox="0 0 24 24">
                    <use href="../assets/icons.svg#icon-anchor"></use></svg
                ></a>
              </li>
              <li class="tsd-description">
                <div class="tsd-comment tsd-typography">
                  <p>Retrieves the policy for a specific tool and delegatee.</p>
                </div>
                <div class="tsd-parameters">
                  <h4 class="tsd-parameters-title">Parameters</h4>
                  <ul class="tsd-parameter-list">
                    <li>
                      <span
                        ><span class="tsd-kind-parameter">pkpTokenId</span>:
                        <span class="tsd-signature-type">string</span></span
                      >
                      <div class="tsd-comment tsd-typography">
                        <p>The token ID of the PKP.</p>
                      </div>
                      <div class="tsd-comment tsd-typography"></div>
                    </li>
                    <li>
                      <span
                        ><span class="tsd-kind-parameter">ipfsCid</span>:
                        <span class="tsd-signature-type">string</span></span
                      >
                      <div class="tsd-comment tsd-typography">
                        <p>The IPFS CID of the tool.</p>
                      </div>
                      <div class="tsd-comment tsd-typography"></div>
                    </li>
                    <li>
                      <span
                        ><span class="tsd-kind-parameter">delegatee</span>:
                        <span class="tsd-signature-type">string</span></span
                      >
                      <div class="tsd-comment tsd-typography">
                        <p>The address of the delegatee.</p>
                      </div>
                      <div class="tsd-comment tsd-typography"></div>
                    </li>
                  </ul>
                </div>
                <h4 class="tsd-returns-title">
                  Returns <span class="tsd-signature-type">Promise</span
                  ><span class="tsd-signature-symbol">&lt;</span
                  ><span class="tsd-signature-symbol">{ </span><br /><span
                    >    </span
                  ><span class="tsd-kind-property">enabled</span
                  ><span class="tsd-signature-symbol">: </span
                  ><span class="tsd-signature-type">boolean</span
                  ><span class="tsd-signature-symbol">; </span><br /><span
                    >    </span
                  ><span class="tsd-kind-property">policyIpfsCid</span
                  ><span class="tsd-signature-symbol">: </span
                  ><span class="tsd-signature-type">string</span
                  ><span class="tsd-signature-symbol">; </span><br /><span
                    class="tsd-signature-symbol"
                    >}</span
                  ><span class="tsd-signature-symbol">&gt;</span>
                </h4>
                <p>
                  An object containing the policy IPFS CID and enabled status
                  for the tool.
                </p>
                <div class="tsd-comment tsd-typography">
                  <h4>Throws</h4>
                  <p>
                    If the tool policy registry contract is not initialized.
                  </p>
                </div>
                <aside class="tsd-sources">
                  <ul>
                    <li>
                      Defined in
                      <a
                        href="https://github.com/LIT-Protocol/agent-wallet/blob/ac78d88cc5d942d9a79fae1837ede274bcf2011b/packages/aw-signer/src/lib/admin.ts#L566"
                        >packages/aw-signer/src/lib/admin.ts:566</a
                      >
                    </li>
                  </ul>
                </aside>
              </li>
            </ul>
          </section>
          <section class="tsd-panel tsd-member">
            <a id="getToolPolicyParameterForDelegatee" class="tsd-anchor"></a>
            <h3 class="tsd-anchor-link">
              <span
                >get<wbr />Tool<wbr />Policy<wbr />Parameter<wbr />For<wbr />Delegatee</span
              ><a
                href="#getToolPolicyParameterForDelegatee"
                aria-label="Permalink"
                class="tsd-anchor-icon"
                ><svg viewBox="0 0 24 24">
                  <use href="../assets/icons.svg#icon-anchor"></use></svg
              ></a>
            </h3>
            <ul class="tsd-signatures">
              <li class="tsd-signature tsd-anchor-link">
                <a
                  id="getToolPolicyParameterForDelegatee.getToolPolicyParameterForDelegatee-1"
                  class="tsd-anchor"
                ></a
                ><span class="tsd-kind-call-signature"
                  >get<wbr />Tool<wbr />Policy<wbr />Parameter<wbr />For<wbr />Delegatee</span
                ><span class="tsd-signature-symbol">(</span
                ><span class="tsd-kind-parameter">pkpTokenId</span>,
                <span class="tsd-kind-parameter">ipfsCid</span>,
                <span class="tsd-kind-parameter">delegatee</span>,
                <span class="tsd-kind-parameter">parameterName</span
                ><span class="tsd-signature-symbol">)</span
                ><span class="tsd-signature-symbol">: </span
                ><span class="tsd-signature-type">Promise</span
                ><span class="tsd-signature-symbol">&lt;</span
                ><span class="tsd-signature-type">any</span
                ><span class="tsd-signature-symbol">&gt;</span
                ><a
                  href="#getToolPolicyParameterForDelegatee.getToolPolicyParameterForDelegatee-1"
                  aria-label="Permalink"
                  class="tsd-anchor-icon"
                  ><svg viewBox="0 0 24 24">
                    <use href="../assets/icons.svg#icon-anchor"></use></svg
                ></a>
              </li>
              <li class="tsd-description">
                <div class="tsd-comment tsd-typography">
                  <p>
                    Retrieves a specific policy parameter for a tool and
                    delegatee.
                  </p>
                </div>
                <div class="tsd-parameters">
                  <h4 class="tsd-parameters-title">Parameters</h4>
                  <ul class="tsd-parameter-list">
                    <li>
                      <span
                        ><span class="tsd-kind-parameter">pkpTokenId</span>:
                        <span class="tsd-signature-type">string</span></span
                      >
                      <div class="tsd-comment tsd-typography">
                        <p>The PKP token ID.</p>
                      </div>
                      <div class="tsd-comment tsd-typography"></div>
                    </li>
                    <li>
                      <span
                        ><span class="tsd-kind-parameter">ipfsCid</span>:
                        <span class="tsd-signature-type">string</span></span
                      >
                      <div class="tsd-comment tsd-typography">
                        <p>The IPFS CID of the tool.</p>
                      </div>
                      <div class="tsd-comment tsd-typography"></div>
                    </li>
                    <li>
                      <span
                        ><span class="tsd-kind-parameter">delegatee</span>:
                        <span class="tsd-signature-type">string</span></span
                      >
                      <div class="tsd-comment tsd-typography">
                        <p>The address of the delegatee.</p>
                      </div>
                      <div class="tsd-comment tsd-typography"></div>
                    </li>
                    <li>
                      <span
                        ><span class="tsd-kind-parameter">parameterName</span>:
                        <span class="tsd-signature-type">string</span></span
                      >
                      <div class="tsd-comment tsd-typography">
                        <p>The name of the policy parameter.</p>
                      </div>
                      <div class="tsd-comment tsd-typography"></div>
                    </li>
                  </ul>
                </div>
                <h4 class="tsd-returns-title">
                  Returns <span class="tsd-signature-type">Promise</span
                  ><span class="tsd-signature-symbol">&lt;</span
                  ><span class="tsd-signature-type">any</span
                  ><span class="tsd-signature-symbol">&gt;</span>
                </h4>
                <p>A promise that resolves to the policy parameter value.</p>
                <div class="tsd-comment tsd-typography">
                  <h4>Throws</h4>
                  <p>
                    If the tool policy registry contract is not initialized.
                  </p>
                </div>
                <aside class="tsd-sources">
                  <ul>
                    <li>
                      Defined in
                      <a
                        href="https://github.com/LIT-Protocol/agent-wallet/blob/ac78d88cc5d942d9a79fae1837ede274bcf2011b/packages/aw-signer/src/lib/admin.ts#L713"
                        >packages/aw-signer/src/lib/admin.ts:713</a
                      >
                    </li>
                  </ul>
                </aside>
              </li>
            </ul>
          </section>
          <section class="tsd-panel tsd-member">
            <a id="getToolPolicyParametersForDelegatee" class="tsd-anchor"></a>
            <h3 class="tsd-anchor-link">
              <span
                >get<wbr />Tool<wbr />Policy<wbr />Parameters<wbr />For<wbr />Delegatee</span
              ><a
                href="#getToolPolicyParametersForDelegatee"
                aria-label="Permalink"
                class="tsd-anchor-icon"
                ><svg viewBox="0 0 24 24">
                  <use href="../assets/icons.svg#icon-anchor"></use></svg
              ></a>
            </h3>
            <ul class="tsd-signatures">
              <li class="tsd-signature tsd-anchor-link">
                <a
                  id="getToolPolicyParametersForDelegatee.getToolPolicyParametersForDelegatee-1"
                  class="tsd-anchor"
                ></a
                ><span class="tsd-kind-call-signature"
                  >get<wbr />Tool<wbr />Policy<wbr />Parameters<wbr />For<wbr />Delegatee</span
                ><span class="tsd-signature-symbol">(</span
                ><span class="tsd-kind-parameter">pkpTokenId</span>,
                <span class="tsd-kind-parameter">ipfsCid</span>,
                <span class="tsd-kind-parameter">delegatee</span>,
                <span class="tsd-kind-parameter">parameterNames</span
                ><span class="tsd-signature-symbol">)</span
                ><span class="tsd-signature-symbol">: </span
                ><span class="tsd-signature-type">Promise</span
                ><span class="tsd-signature-symbol">&lt;</span
                ><span class="tsd-signature-type">any</span
                ><span class="tsd-signature-symbol">&gt;</span
                ><a
                  href="#getToolPolicyParametersForDelegatee.getToolPolicyParametersForDelegatee-1"
                  aria-label="Permalink"
                  class="tsd-anchor-icon"
                  ><svg viewBox="0 0 24 24">
                    <use href="../assets/icons.svg#icon-anchor"></use></svg
                ></a>
              </li>
              <li class="tsd-description">
                <div class="tsd-comment tsd-typography">
                  <p>
                    Retrieves multiple policy parameters for a tool and
                    delegatee.
                  </p>
                </div>
                <div class="tsd-parameters">
                  <h4 class="tsd-parameters-title">Parameters</h4>
                  <ul class="tsd-parameter-list">
                    <li>
                      <span
                        ><span class="tsd-kind-parameter">pkpTokenId</span>:
                        <span class="tsd-signature-type">string</span></span
                      >
                      <div class="tsd-comment tsd-typography">
                        <p>The PKP token ID.</p>
                      </div>
                      <div class="tsd-comment tsd-typography"></div>
                    </li>
                    <li>
                      <span
                        ><span class="tsd-kind-parameter">ipfsCid</span>:
                        <span class="tsd-signature-type">string</span></span
                      >
                      <div class="tsd-comment tsd-typography">
                        <p>The IPFS CID of the tool.</p>
                      </div>
                      <div class="tsd-comment tsd-typography"></div>
                    </li>
                    <li>
                      <span
                        ><span class="tsd-kind-parameter">delegatee</span>:
                        <span class="tsd-signature-type">string</span></span
                      >
                      <div class="tsd-comment tsd-typography">
                        <p>The address of the delegatee.</p>
                      </div>
                      <div class="tsd-comment tsd-typography"></div>
                    </li>
                    <li>
                      <span
                        ><span class="tsd-kind-parameter">parameterNames</span>:
                        <span class="tsd-signature-type">string</span
                        ><span class="tsd-signature-symbol">[]</span></span
                      >
                      <div class="tsd-comment tsd-typography">
                        <p>An array of policy parameter names.</p>
                      </div>
                      <div class="tsd-comment tsd-typography"></div>
                    </li>
                  </ul>
                </div>
                <h4 class="tsd-returns-title">
                  Returns <span class="tsd-signature-type">Promise</span
                  ><span class="tsd-signature-symbol">&lt;</span
                  ><span class="tsd-signature-type">any</span
                  ><span class="tsd-signature-symbol">&gt;</span>
                </h4>
                <p>
                  A promise that resolves to an array of policy parameter
                  values.
                </p>
                <div class="tsd-comment tsd-typography">
                  <h4>Throws</h4>
                  <p>
                    If the tool policy registry contract is not initialized.
                  </p>
                </div>
                <aside class="tsd-sources">
                  <ul>
                    <li>
                      Defined in
                      <a
                        href="https://github.com/LIT-Protocol/agent-wallet/blob/ac78d88cc5d942d9a79fae1837ede274bcf2011b/packages/aw-signer/src/lib/admin.ts#L736"
                        >packages/aw-signer/src/lib/admin.ts:736</a
                      >
                    </li>
                  </ul>
                </aside>
              </li>
            </ul>
          </section>
          <section class="tsd-panel tsd-member">
            <a id="isDelegatee" class="tsd-anchor"></a>
            <h3 class="tsd-anchor-link">
              <span>is<wbr />Delegatee</span
              ><a
                href="#isDelegatee"
                aria-label="Permalink"
                class="tsd-anchor-icon"
                ><svg viewBox="0 0 24 24">
                  <use href="../assets/icons.svg#icon-anchor"></use></svg
              ></a>
            </h3>
            <ul class="tsd-signatures">
              <li class="tsd-signature tsd-anchor-link">
                <a id="isDelegatee.isDelegatee-1" class="tsd-anchor"></a
                ><span class="tsd-kind-call-signature">is<wbr />Delegatee</span
                ><span class="tsd-signature-symbol">(</span
                ><span class="tsd-kind-parameter">pkpTokenId</span>,
                <span class="tsd-kind-parameter">delegatee</span
                ><span class="tsd-signature-symbol">)</span
                ><span class="tsd-signature-symbol">: </span
                ><span class="tsd-signature-type">Promise</span
                ><span class="tsd-signature-symbol">&lt;</span
                ><span class="tsd-signature-type">any</span
                ><span class="tsd-signature-symbol">&gt;</span
                ><a
                  href="#isDelegatee.isDelegatee-1"
                  aria-label="Permalink"
                  class="tsd-anchor-icon"
                  ><svg viewBox="0 0 24 24">
                    <use href="../assets/icons.svg#icon-anchor"></use></svg
                ></a>
              </li>
              <li class="tsd-description">
                <div class="tsd-comment tsd-typography">
                  <p>Checks if an address is a delegatee for the PKP.</p>
                </div>
                <div class="tsd-parameters">
                  <h4 class="tsd-parameters-title">Parameters</h4>
                  <ul class="tsd-parameter-list">
                    <li>
                      <span
                        ><span class="tsd-kind-parameter">pkpTokenId</span>:
                        <span class="tsd-signature-type">string</span></span
                      >
                    </li>
                    <li>
                      <span
                        ><span class="tsd-kind-parameter">delegatee</span>:
                        <span class="tsd-signature-type">string</span></span
                      >
                      <div class="tsd-comment tsd-typography">
                        <p>The address to check.</p>
                      </div>
                      <div class="tsd-comment tsd-typography"></div>
                    </li>
                  </ul>
                </div>
                <h4 class="tsd-returns-title">
                  Returns <span class="tsd-signature-type">Promise</span
                  ><span class="tsd-signature-symbol">&lt;</span
                  ><span class="tsd-signature-type">any</span
                  ><span class="tsd-signature-symbol">&gt;</span>
                </h4>
                <p>
                  A promise that resolves to a boolean indicating whether the
                  address is a delegatee.
                </p>
                <div class="tsd-comment tsd-typography">
                  <h4>Throws</h4>
                  <p>
                    If the tool policy registry contract is not initialized.
                  </p>
                </div>
                <aside class="tsd-sources">
                  <ul>
                    <li>
                      Defined in
                      <a
                        href="https://github.com/LIT-Protocol/agent-wallet/blob/ac78d88cc5d942d9a79fae1837ede274bcf2011b/packages/aw-signer/src/lib/admin.ts#L437"
                        >packages/aw-signer/src/lib/admin.ts:437</a
                      >
                    </li>
                  </ul>
                </aside>
              </li>
            </ul>
          </section>
          <section class="tsd-panel tsd-member">
            <a id="isToolPermittedForDelegatee" class="tsd-anchor"></a>
            <h3 class="tsd-anchor-link">
              <span
                >is<wbr />Tool<wbr />Permitted<wbr />For<wbr />Delegatee</span
              ><a
                href="#isToolPermittedForDelegatee"
                aria-label="Permalink"
                class="tsd-anchor-icon"
                ><svg viewBox="0 0 24 24">
                  <use href="../assets/icons.svg#icon-anchor"></use></svg
              ></a>
            </h3>
            <ul class="tsd-signatures">
              <li class="tsd-signature tsd-anchor-link">
                <a
                  id="isToolPermittedForDelegatee.isToolPermittedForDelegatee-1"
                  class="tsd-anchor"
                ></a
                ><span class="tsd-kind-call-signature"
                  >is<wbr />Tool<wbr />Permitted<wbr />For<wbr />Delegatee</span
                ><span class="tsd-signature-symbol">(</span
                ><span class="tsd-kind-parameter">pkpTokenId</span>,
                <span class="tsd-kind-parameter">toolIpfsCid</span>,
                <span class="tsd-kind-parameter">delegatee</span
                ><span class="tsd-signature-symbol">)</span
                ><span class="tsd-signature-symbol">: </span
                ><span class="tsd-signature-type">Promise</span
                ><span class="tsd-signature-symbol">&lt;</span
                ><span class="tsd-signature-symbol">{ </span><br /><span
                  >    </span
                ><span class="tsd-kind-property">isEnabled</span
                ><span class="tsd-signature-symbol">: </span
                ><span class="tsd-signature-type">any</span
                ><span class="tsd-signature-symbol">; </span><br /><span
                  >    </span
                ><span class="tsd-kind-property">isPermitted</span
                ><span class="tsd-signature-symbol">: </span
                ><span class="tsd-signature-type">any</span
                ><span class="tsd-signature-symbol">; </span><br /><span
                  class="tsd-signature-symbol"
                  >}</span
                ><span class="tsd-signature-symbol">&gt;</span
                ><a
                  href="#isToolPermittedForDelegatee.isToolPermittedForDelegatee-1"
                  aria-label="Permalink"
                  class="tsd-anchor-icon"
                  ><svg viewBox="0 0 24 24">
                    <use href="../assets/icons.svg#icon-anchor"></use></svg
                ></a>
              </li>
              <li class="tsd-description">
                <div class="tsd-comment tsd-typography">
                  <p>Checks if a tool is permitted for a specific delegatee.</p>
                </div>
                <div class="tsd-parameters">
                  <h4 class="tsd-parameters-title">Parameters</h4>
                  <ul class="tsd-parameter-list">
                    <li>
                      <span
                        ><span class="tsd-kind-parameter">pkpTokenId</span>:
                        <span class="tsd-signature-type">string</span></span
                      >
                      <div class="tsd-comment tsd-typography">
                        <p>The PKP token ID.</p>
                      </div>
                      <div class="tsd-comment tsd-typography"></div>
                    </li>
                    <li>
                      <span
                        ><span class="tsd-kind-parameter">toolIpfsCid</span>:
                        <span class="tsd-signature-type">string</span></span
                      >
                      <div class="tsd-comment tsd-typography">
                        <p>The IPFS CID of the tool.</p>
                      </div>
                      <div class="tsd-comment tsd-typography"></div>
                    </li>
                    <li>
                      <span
                        ><span class="tsd-kind-parameter">delegatee</span>:
                        <span class="tsd-signature-type">string</span></span
                      >
                      <div class="tsd-comment tsd-typography">
                        <p>The address of the delegatee.</p>
                      </div>
                      <div class="tsd-comment tsd-typography"></div>
                    </li>
                  </ul>
                </div>
                <h4 class="tsd-returns-title">
                  Returns <span class="tsd-signature-type">Promise</span
                  ><span class="tsd-signature-symbol">&lt;</span
                  ><span class="tsd-signature-symbol">{ </span><br /><span
                    >    </span
                  ><span class="tsd-kind-property">isEnabled</span
                  ><span class="tsd-signature-symbol">: </span
                  ><span class="tsd-signature-type">any</span
                  ><span class="tsd-signature-symbol">; </span><br /><span
                    >    </span
                  ><span class="tsd-kind-property">isPermitted</span
                  ><span class="tsd-signature-symbol">: </span
                  ><span class="tsd-signature-type">any</span
                  ><span class="tsd-signature-symbol">; </span><br /><span
                    class="tsd-signature-symbol"
                    >}</span
                  ><span class="tsd-signature-symbol">&gt;</span>
                </h4>
                <p>
                  A promise that resolves to an object containing isPermitted
                  and isEnabled.
                </p>
                <div class="tsd-comment tsd-typography">
                  <h4>Throws</h4>
                  <p>
                    If the tool policy registry contract is not initialized.
                  </p>
                </div>
                <aside class="tsd-sources">
                  <ul>
                    <li>
                      Defined in
                      <a
                        href="https://github.com/LIT-Protocol/agent-wallet/blob/ac78d88cc5d942d9a79fae1837ede274bcf2011b/packages/aw-signer/src/lib/admin.ts#L479"
                        >packages/aw-signer/src/lib/admin.ts:479</a
                      >
                    </li>
                  </ul>
                </aside>
              </li>
            </ul>
          </section>
          <section class="tsd-panel tsd-member">
            <a id="isToolRegistered" class="tsd-anchor"></a>
            <h3 class="tsd-anchor-link">
              <span>is<wbr />Tool<wbr />Registered</span
              ><a
                href="#isToolRegistered"
                aria-label="Permalink"
                class="tsd-anchor-icon"
                ><svg viewBox="0 0 24 24">
                  <use href="../assets/icons.svg#icon-anchor"></use></svg
              ></a>
            </h3>
            <ul class="tsd-signatures">
              <li class="tsd-signature tsd-anchor-link">
                <a
                  id="isToolRegistered.isToolRegistered-1"
                  class="tsd-anchor"
                ></a
                ><span class="tsd-kind-call-signature"
                  >is<wbr />Tool<wbr />Registered</span
                ><span class="tsd-signature-symbol">(</span
                ><span class="tsd-kind-parameter">pkpTokenId</span>,
                <span class="tsd-kind-parameter">toolIpfsCid</span
                ><span class="tsd-signature-symbol">)</span
                ><span class="tsd-signature-symbol">: </span
                ><span class="tsd-signature-type">Promise</span
                ><span class="tsd-signature-symbol">&lt;</span
                ><span class="tsd-signature-symbol">{ </span><br /><span
                  >    </span
                ><span class="tsd-kind-property">isEnabled</span
                ><span class="tsd-signature-symbol">: </span
                ><span class="tsd-signature-type">any</span
                ><span class="tsd-signature-symbol">; </span><br /><span
                  >    </span
                ><span class="tsd-kind-property">isRegistered</span
                ><span class="tsd-signature-symbol">: </span
                ><span class="tsd-signature-type">any</span
                ><span class="tsd-signature-symbol">; </span><br /><span
                  class="tsd-signature-symbol"
                  >}</span
                ><span class="tsd-signature-symbol">&gt;</span
                ><a
                  href="#isToolRegistered.isToolRegistered-1"
                  aria-label="Permalink"
                  class="tsd-anchor-icon"
                  ><svg viewBox="0 0 24 24">
                    <use href="../assets/icons.svg#icon-anchor"></use></svg
                ></a>
              </li>
              <li class="tsd-description">
                <div class="tsd-comment tsd-typography">
                  <p>Checks if a tool is registered for a given PKP.</p>
                </div>
                <div class="tsd-parameters">
                  <h4 class="tsd-parameters-title">Parameters</h4>
                  <ul class="tsd-parameter-list">
                    <li>
                      <span
                        ><span class="tsd-kind-parameter">pkpTokenId</span>:
                        <span class="tsd-signature-type">string</span></span
                      >
                      <div class="tsd-comment tsd-typography">
                        <p>The token ID of the PKP.</p>
                      </div>
                      <div class="tsd-comment tsd-typography"></div>
                    </li>
                    <li>
                      <span
                        ><span class="tsd-kind-parameter">toolIpfsCid</span>:
                        <span class="tsd-signature-type">string</span></span
                      >
                      <div class="tsd-comment tsd-typography">
                        <p>The IPFS CID of the tool to be checked.</p>
                      </div>
                      <div class="tsd-comment tsd-typography"></div>
                    </li>
                  </ul>
                </div>
                <h4 class="tsd-returns-title">
                  Returns <span class="tsd-signature-type">Promise</span
                  ><span class="tsd-signature-symbol">&lt;</span
                  ><span class="tsd-signature-symbol">{ </span><br /><span
                    >    </span
                  ><span class="tsd-kind-property">isEnabled</span
                  ><span class="tsd-signature-symbol">: </span
                  ><span class="tsd-signature-type">any</span
                  ><span class="tsd-signature-symbol">; </span><br /><span
                    >    </span
                  ><span class="tsd-kind-property">isRegistered</span
                  ><span class="tsd-signature-symbol">: </span
                  ><span class="tsd-signature-type">any</span
                  ><span class="tsd-signature-symbol">; </span><br /><span
                    class="tsd-signature-symbol"
                    >}</span
                  ><span class="tsd-signature-symbol">&gt;</span>
                </h4>
                <p>A promise that resolves to an object containing:</p>
                <ul>
                  <li>
                    isRegistered: boolean indicating if the tool is registered
                  </li>
                  <li>isEnabled: boolean indicating if the tool is enabled</li>
                </ul>
                <div class="tsd-comment tsd-typography">
                  <h4>Throws</h4>
                  <p>
                    If the tool policy registry contract is not initialized.
                  </p>
                </div>
                <aside class="tsd-sources">
                  <ul>
                    <li>
                      Defined in
                      <a
                        href="https://github.com/LIT-Protocol/agent-wallet/blob/ac78d88cc5d942d9a79fae1837ede274bcf2011b/packages/aw-signer/src/lib/admin.ts#L352"
                        >packages/aw-signer/src/lib/admin.ts:352</a
                      >
                    </li>
                  </ul>
                </aside>
              </li>
            </ul>
          </section>
          <section class="tsd-panel tsd-member">
            <a id="mintPkp" class="tsd-anchor"></a>
            <h3 class="tsd-anchor-link">
              <span>mint<wbr />Pkp</span
              ><a href="#mintPkp" aria-label="Permalink" class="tsd-anchor-icon"
                ><svg viewBox="0 0 24 24">
                  <use href="../assets/icons.svg#icon-anchor"></use></svg
              ></a>
            </h3>
            <ul class="tsd-signatures">
              <li class="tsd-signature tsd-anchor-link">
                <a id="mintPkp.mintPkp-1" class="tsd-anchor"></a
                ><span class="tsd-kind-call-signature">mint<wbr />Pkp</span
                ><span class="tsd-signature-symbol">(</span
                ><span class="tsd-signature-symbol">)</span
                ><span class="tsd-signature-symbol">: </span
                ><span class="tsd-signature-type">Promise</span
                ><span class="tsd-signature-symbol">&lt;</span
                ><a
                  href="../interfaces/agent_wallet_src.PkpInfo.html"
                  class="tsd-signature-type tsd-kind-interface"
                  >PkpInfo</a
                ><span class="tsd-signature-symbol">&gt;</span
                ><a
                  href="#mintPkp.mintPkp-1"
                  aria-label="Permalink"
                  class="tsd-anchor-icon"
                  ><svg viewBox="0 0 24 24">
                    <use href="../assets/icons.svg#icon-anchor"></use></svg
                ></a>
              </li>
              <li class="tsd-description">
                <div class="tsd-comment tsd-typography">
                  <p>
                    Mints a new PKP and saves the metadata to the Admin&#39;s
                    (local) storage.
                  </p>
                </div>
                <h4 class="tsd-returns-title">
                  Returns <span class="tsd-signature-type">Promise</span
                  ><span class="tsd-signature-symbol">&lt;</span
                  ><a
                    href="../interfaces/agent_wallet_src.PkpInfo.html"
                    class="tsd-signature-type tsd-kind-interface"
                    >PkpInfo</a
                  ><span class="tsd-signature-symbol">&gt;</span>
                </h4>
                <p>A promise that resolves to the minted PKP metadata.</p>
                <div class="tsd-comment tsd-typography">
                  <h4>Throws</h4>
                  <p>If the PKP minting fails.</p>
                </div>
                <aside class="tsd-sources">
                  <ul>
                    <li>
                      Defined in
                      <a
                        href="https://github.com/LIT-Protocol/agent-wallet/blob/ac78d88cc5d942d9a79fae1837ede274bcf2011b/packages/aw-signer/src/lib/admin.ts#L186"
                        >packages/aw-signer/src/lib/admin.ts:186</a
                      >
                    </li>
                  </ul>
                </aside>
              </li>
            </ul>
          </section>
          <section class="tsd-panel tsd-member">
            <a id="permitToolForDelegatee" class="tsd-anchor"></a>
            <h3 class="tsd-anchor-link">
              <span>permit<wbr />Tool<wbr />For<wbr />Delegatee</span
              ><a
                href="#permitToolForDelegatee"
                aria-label="Permalink"
                class="tsd-anchor-icon"
                ><svg viewBox="0 0 24 24">
                  <use href="../assets/icons.svg#icon-anchor"></use></svg
              ></a>
            </h3>
            <ul class="tsd-signatures">
              <li class="tsd-signature tsd-anchor-link">
                <a
                  id="permitToolForDelegatee.permitToolForDelegatee-1"
                  class="tsd-anchor"
                ></a
                ><span class="tsd-kind-call-signature"
                  >permit<wbr />Tool<wbr />For<wbr />Delegatee</span
                ><span class="tsd-signature-symbol">(</span
                ><span class="tsd-kind-parameter">pkpTokenId</span>,
                <span class="tsd-kind-parameter">toolIpfsCid</span>,
                <span class="tsd-kind-parameter">delegatee</span
                ><span class="tsd-signature-symbol">)</span
                ><span class="tsd-signature-symbol">: </span
                ><span class="tsd-signature-type">Promise</span
                ><span class="tsd-signature-symbol">&lt;</span
                ><span class="tsd-signature-type">any</span
                ><span class="tsd-signature-symbol">&gt;</span
                ><a
                  href="#permitToolForDelegatee.permitToolForDelegatee-1"
                  aria-label="Permalink"
                  class="tsd-anchor-icon"
                  ><svg viewBox="0 0 24 24">
                    <use href="../assets/icons.svg#icon-anchor"></use></svg
                ></a>
              </li>
              <li class="tsd-description">
                <div class="tsd-comment tsd-typography">
                  <p>Permits a tool for a specific delegatee.</p>
                </div>
                <div class="tsd-parameters">
                  <h4 class="tsd-parameters-title">Parameters</h4>
                  <ul class="tsd-parameter-list">
                    <li>
                      <span
                        ><span class="tsd-kind-parameter">pkpTokenId</span>:
                        <span class="tsd-signature-type">string</span></span
                      >
                      <div class="tsd-comment tsd-typography">
                        <p>The PKP token ID.</p>
                      </div>
                      <div class="tsd-comment tsd-typography"></div>
                    </li>
                    <li>
                      <span
                        ><span class="tsd-kind-parameter">toolIpfsCid</span>:
                        <span class="tsd-signature-type">string</span></span
                      >
                      <div class="tsd-comment tsd-typography">
                        <p>The IPFS CID of the tool.</p>
                      </div>
                      <div class="tsd-comment tsd-typography"></div>
                    </li>
                    <li>
                      <span
                        ><span class="tsd-kind-parameter">delegatee</span>:
                        <span class="tsd-signature-type">string</span></span
                      >
                      <div class="tsd-comment tsd-typography">
                        <p>The address of the delegatee.</p>
                      </div>
                      <div class="tsd-comment tsd-typography"></div>
                    </li>
                  </ul>
                </div>
                <h4 class="tsd-returns-title">
                  Returns <span class="tsd-signature-type">Promise</span
                  ><span class="tsd-signature-symbol">&lt;</span
                  ><span class="tsd-signature-type">any</span
                  ><span class="tsd-signature-symbol">&gt;</span>
                </h4>
                <p>A promise that resolves to the transaction receipt.</p>
                <div class="tsd-comment tsd-typography">
                  <h4>Throws</h4>
                  <p>
                    If the tool policy registry contract is not initialized.
                  </p>
                </div>
                <aside class="tsd-sources">
                  <ul>
                    <li>
                      Defined in
                      <a
                        href="https://github.com/LIT-Protocol/agent-wallet/blob/ac78d88cc5d942d9a79fae1837ede274bcf2011b/packages/aw-signer/src/lib/admin.ts#L510"
                        >packages/aw-signer/src/lib/admin.ts:510</a
                      >
                    </li>
                  </ul>
                </aside>
              </li>
            </ul>
          </section>
          <section class="tsd-panel tsd-member">
            <a id="registerTool" class="tsd-anchor"></a>
            <h3 class="tsd-anchor-link">
              <span>register<wbr />Tool</span
              ><a
                href="#registerTool"
                aria-label="Permalink"
                class="tsd-anchor-icon"
                ><svg viewBox="0 0 24 24">
                  <use href="../assets/icons.svg#icon-anchor"></use></svg
              ></a>
            </h3>
            <ul class="tsd-signatures">
              <li class="tsd-signature tsd-anchor-link">
                <a id="registerTool.registerTool-1" class="tsd-anchor"></a
                ><span class="tsd-kind-call-signature">register<wbr />Tool</span
                ><span class="tsd-signature-symbol">(</span
                ><span class="tsd-kind-parameter">pkpTokenId</span>,
                <span class="tsd-kind-parameter">ipfsCid</span>,
                <span class="tsd-kind-parameter">options</span
                ><span class="tsd-signature-symbol">?</span
                ><span class="tsd-signature-symbol">)</span
                ><span class="tsd-signature-symbol">: </span
                ><span class="tsd-signature-type">Promise</span
                ><span class="tsd-signature-symbol">&lt;</span
                ><span class="tsd-signature-symbol">{ </span><br /><span
                  >    </span
                ><span class="tsd-kind-property">litContractsTxReceipt</span
                ><span class="tsd-signature-symbol">: </span
                ><span class="tsd-signature-type">ContractReceipt</span
                ><span class="tsd-signature-symbol">; </span><br /><span
                  >    </span
                ><span class="tsd-kind-property"
                  >toolRegistryContractTxReceipt</span
                ><span class="tsd-signature-symbol">: </span
                ><span class="tsd-signature-type">any</span
                ><span class="tsd-signature-symbol">; </span><br /><span
                  class="tsd-signature-symbol"
                  >}</span
                ><span class="tsd-signature-symbol">&gt;</span
                ><a
                  href="#registerTool.registerTool-1"
                  aria-label="Permalink"
                  class="tsd-anchor-icon"
                  ><svg viewBox="0 0 24 24">
                    <use href="../assets/icons.svg#icon-anchor"></use></svg
                ></a>
              </li>
              <li class="tsd-description">
                <div class="tsd-comment tsd-typography">
                  <p>Allows a tool to be used with the PKP.</p>
                </div>
                <div class="tsd-parameters">
                  <h4 class="tsd-parameters-title">Parameters</h4>
                  <ul class="tsd-parameter-list">
                    <li>
                      <span
                        ><span class="tsd-kind-parameter">pkpTokenId</span>:
                        <span class="tsd-signature-type">string</span></span
                      >
                    </li>
                    <li>
                      <span
                        ><span class="tsd-kind-parameter">ipfsCid</span>:
                        <span class="tsd-signature-type">string</span></span
                      >
                      <div class="tsd-comment tsd-typography">
                        <p>The IPFS CID of the tool.</p>
                      </div>
                      <div class="tsd-comment tsd-typography"></div>
                    </li>
                    <li>
                      <span
                        ><span class="tsd-kind-parameter">options</span>:
                        <span class="tsd-signature-symbol">{ </span><br /><span
                          >    </span
                        ><span class="tsd-kind-property">enableTools</span
                        ><span class="tsd-signature-symbol">?: </span
                        ><span class="tsd-signature-type">boolean</span
                        ><span class="tsd-signature-symbol">; </span><br /><span
                          >    </span
                        ><span class="tsd-kind-property">signingScopes</span
                        ><span class="tsd-signature-symbol">?: </span
                        ><span class="tsd-signature-type"
                          >AUTH_METHOD_SCOPE_VALUES</span
                        ><span class="tsd-signature-symbol">[]</span
                        ><span class="tsd-signature-symbol">; </span><br /><span
                          class="tsd-signature-symbol"
                          >}</span
                        ><span class="tsd-signature-symbol"> = {}</span></span
                      >
                      <ul class="tsd-parameters">
                        <li class="tsd-parameter">
                          <h5>
                            <code class="tsd-tag ts-flagOptional"
                              >Optional</code
                            >
                            <span class="tsd-kind-property"
                              >enable<wbr />Tools</span
                            ><span class="tsd-signature-symbol">?: </span
                            ><span class="tsd-signature-type">boolean</span>
                          </h5>
                        </li>
                        <li class="tsd-parameter">
                          <h5>
                            <code class="tsd-tag ts-flagOptional"
                              >Optional</code
                            >
                            <span class="tsd-kind-property"
                              >signing<wbr />Scopes</span
                            ><span class="tsd-signature-symbol">?: </span
                            ><span class="tsd-signature-type"
                              >AUTH_METHOD_SCOPE_VALUES</span
                            ><span class="tsd-signature-symbol">[]</span>
                          </h5>
                        </li>
                      </ul>
                    </li>
                  </ul>
                </div>
                <h4 class="tsd-returns-title">
                  Returns <span class="tsd-signature-type">Promise</span
                  ><span class="tsd-signature-symbol">&lt;</span
                  ><span class="tsd-signature-symbol">{ </span><br /><span
                    >    </span
                  ><span class="tsd-kind-property">litContractsTxReceipt</span
                  ><span class="tsd-signature-symbol">: </span
                  ><span class="tsd-signature-type">ContractReceipt</span
                  ><span class="tsd-signature-symbol">; </span><br /><span
                    >    </span
                  ><span class="tsd-kind-property"
                    >toolRegistryContractTxReceipt</span
                  ><span class="tsd-signature-symbol">: </span
                  ><span class="tsd-signature-type">any</span
                  ><span class="tsd-signature-symbol">; </span><br /><span
                    class="tsd-signature-symbol"
                    >}</span
                  ><span class="tsd-signature-symbol">&gt;</span>
                </h4>
                <p>A promise that resolves to the transaction receipt.</p>
                <div class="tsd-comment tsd-typography">
                  <h4>Throws</h4>
                  <p>If the Admin instance is not properly initialized.</p>
                </div>
                <aside class="tsd-sources">
                  <ul>
                    <li>
                      Defined in
                      <a
                        href="https://github.com/LIT-Protocol/agent-wallet/blob/ac78d88cc5d942d9a79fae1837ede274bcf2011b/packages/aw-signer/src/lib/admin.ts#L231"
                        >packages/aw-signer/src/lib/admin.ts:231</a
                      >
                    </li>
                  </ul>
                </aside>
              </li>
            </ul>
          </section>
          <section class="tsd-panel tsd-member">
            <a id="removeTool" class="tsd-anchor"></a>
            <h3 class="tsd-anchor-link">
              <span>remove<wbr />Tool</span
              ><a
                href="#removeTool"
                aria-label="Permalink"
                class="tsd-anchor-icon"
                ><svg viewBox="0 0 24 24">
                  <use href="../assets/icons.svg#icon-anchor"></use></svg
              ></a>
            </h3>
            <ul class="tsd-signatures">
              <li class="tsd-signature tsd-anchor-link">
                <a id="removeTool.removeTool-1" class="tsd-anchor"></a
                ><span class="tsd-kind-call-signature">remove<wbr />Tool</span
                ><span class="tsd-signature-symbol">(</span
                ><span class="tsd-kind-parameter">pkpTokenId</span>,
                <span class="tsd-kind-parameter">ipfsCid</span
                ><span class="tsd-signature-symbol">)</span
                ><span class="tsd-signature-symbol">: </span
                ><span class="tsd-signature-type">Promise</span
                ><span class="tsd-signature-symbol">&lt;</span
                ><span class="tsd-signature-symbol">{ </span><br /><span
                  >    </span
                ><span class="tsd-kind-property">removeToolsTxReceipt</span
                ><span class="tsd-signature-symbol">: </span
                ><span class="tsd-signature-type">any</span
                ><span class="tsd-signature-symbol">; </span><br /><span
                  >    </span
                ><span class="tsd-kind-property"
                  >revokePermittedActionTxReceipt</span
                ><span class="tsd-signature-symbol">: </span
                ><span class="tsd-signature-type">ContractReceipt</span
                ><span class="tsd-signature-symbol">; </span><br /><span
                  class="tsd-signature-symbol"
                  >}</span
                ><span class="tsd-signature-symbol">&gt;</span
                ><a
                  href="#removeTool.removeTool-1"
                  aria-label="Permalink"
                  class="tsd-anchor-icon"
                  ><svg viewBox="0 0 24 24">
                    <use href="../assets/icons.svg#icon-anchor"></use></svg
                ></a>
              </li>
              <li class="tsd-description">
                <div class="tsd-comment tsd-typography">
                  <p>
                    Removes a tool from the list of a PKP&#39;s permitted tools.
                  </p>
                </div>
                <div class="tsd-parameters">
                  <h4 class="tsd-parameters-title">Parameters</h4>
                  <ul class="tsd-parameter-list">
                    <li>
                      <span
                        ><span class="tsd-kind-parameter">pkpTokenId</span>:
                        <span class="tsd-signature-type">string</span></span
                      >
                    </li>
                    <li>
                      <span
                        ><span class="tsd-kind-parameter">ipfsCid</span>:
                        <span class="tsd-signature-type">string</span></span
                      >
                      <div class="tsd-comment tsd-typography">
                        <p>The IPFS CID of the tool.</p>
                      </div>
                      <div class="tsd-comment tsd-typography"></div>
                    </li>
                  </ul>
                </div>
                <h4 class="tsd-returns-title">
                  Returns <span class="tsd-signature-type">Promise</span
                  ><span class="tsd-signature-symbol">&lt;</span
                  ><span class="tsd-signature-symbol">{ </span><br /><span
                    >    </span
                  ><span class="tsd-kind-property">removeToolsTxReceipt</span
                  ><span class="tsd-signature-symbol">: </span
                  ><span class="tsd-signature-type">any</span
                  ><span class="tsd-signature-symbol">; </span><br /><span
                    >    </span
                  ><span class="tsd-kind-property"
                    >revokePermittedActionTxReceipt</span
                  ><span class="tsd-signature-symbol">: </span
                  ><span class="tsd-signature-type">ContractReceipt</span
                  ><span class="tsd-signature-symbol">; </span><br /><span
                    class="tsd-signature-symbol"
                    >}</span
                  ><span class="tsd-signature-symbol">&gt;</span>
                </h4>
                <p>A promise that resolves to the transaction receipt.</p>
                <div class="tsd-comment tsd-typography">
                  <h4>Throws</h4>
                  <p>If the Admin instance is not properly initialized.</p>
                </div>
                <aside class="tsd-sources">
                  <ul>
                    <li>
                      Defined in
                      <a
                        href="https://github.com/LIT-Protocol/agent-wallet/blob/ac78d88cc5d942d9a79fae1837ede274bcf2011b/packages/aw-signer/src/lib/admin.ts#L273"
                        >packages/aw-signer/src/lib/admin.ts:273</a
                      >
                    </li>
                  </ul>
                </aside>
              </li>
            </ul>
          </section>
          <section class="tsd-panel tsd-member">
            <a id="removeToolPolicyForDelegatee" class="tsd-anchor"></a>
            <h3 class="tsd-anchor-link">
              <span
                >remove<wbr />Tool<wbr />Policy<wbr />For<wbr />Delegatee</span
              ><a
                href="#removeToolPolicyForDelegatee"
                aria-label="Permalink"
                class="tsd-anchor-icon"
                ><svg viewBox="0 0 24 24">
                  <use href="../assets/icons.svg#icon-anchor"></use></svg
              ></a>
            </h3>
            <ul class="tsd-signatures">
              <li class="tsd-signature tsd-anchor-link">
                <a
                  id="removeToolPolicyForDelegatee.removeToolPolicyForDelegatee-1"
                  class="tsd-anchor"
                ></a
                ><span class="tsd-kind-call-signature"
                  >remove<wbr />Tool<wbr />Policy<wbr />For<wbr />Delegatee</span
                ><span class="tsd-signature-symbol">(</span
                ><span class="tsd-kind-parameter">pkpTokenId</span>,
                <span class="tsd-kind-parameter">ipfsCid</span>,
                <span class="tsd-kind-parameter">delegatee</span
                ><span class="tsd-signature-symbol">)</span
                ><span class="tsd-signature-symbol">: </span
                ><span class="tsd-signature-type">Promise</span
                ><span class="tsd-signature-symbol">&lt;</span
                ><span class="tsd-signature-type">any</span
                ><span class="tsd-signature-symbol">&gt;</span
                ><a
                  href="#removeToolPolicyForDelegatee.removeToolPolicyForDelegatee-1"
                  aria-label="Permalink"
                  class="tsd-anchor-icon"
                  ><svg viewBox="0 0 24 24">
                    <use href="../assets/icons.svg#icon-anchor"></use></svg
                ></a>
              </li>
              <li class="tsd-description">
                <div class="tsd-comment tsd-typography">
                  <p>Removes a policy for a specific tool and delegatee.</p>
                </div>
                <div class="tsd-parameters">
                  <h4 class="tsd-parameters-title">Parameters</h4>
                  <ul class="tsd-parameter-list">
                    <li>
                      <span
                        ><span class="tsd-kind-parameter">pkpTokenId</span>:
                        <span class="tsd-signature-type">string</span></span
                      >
                      <div class="tsd-comment tsd-typography">
                        <p>The PKP token ID.</p>
                      </div>
                      <div class="tsd-comment tsd-typography"></div>
                    </li>
                    <li>
                      <span
                        ><span class="tsd-kind-parameter">ipfsCid</span>:
                        <span class="tsd-signature-type">string</span></span
                      >
                      <div class="tsd-comment tsd-typography">
                        <p>The IPFS CID of the tool.</p>
                      </div>
                      <div class="tsd-comment tsd-typography"></div>
                    </li>
                    <li>
                      <span
                        ><span class="tsd-kind-parameter">delegatee</span>:
                        <span class="tsd-signature-type">string</span></span
                      >
                      <div class="tsd-comment tsd-typography">
                        <p>The address of the delegatee.</p>
                      </div>
                      <div class="tsd-comment tsd-typography"></div>
                    </li>
                  </ul>
                </div>
                <h4 class="tsd-returns-title">
                  Returns <span class="tsd-signature-type">Promise</span
                  ><span class="tsd-signature-symbol">&lt;</span
                  ><span class="tsd-signature-type">any</span
                  ><span class="tsd-signature-symbol">&gt;</span>
                </h4>
                <p>A promise that resolves to the transaction receipt.</p>
                <div class="tsd-comment tsd-typography">
                  <h4>Throws</h4>
                  <p>
                    If the tool policy registry contract is not initialized.
                  </p>
                </div>
                <aside class="tsd-sources">
                  <ul>
                    <li>
                      Defined in
                      <a
                        href="https://github.com/LIT-Protocol/agent-wallet/blob/ac78d88cc5d942d9a79fae1837ede274bcf2011b/packages/aw-signer/src/lib/admin.ts#L628"
                        >packages/aw-signer/src/lib/admin.ts:628</a
                      >
                    </li>
                  </ul>
                </aside>
              </li>
            </ul>
          </section>
          <section class="tsd-panel tsd-member">
            <a
              id="removeToolPolicyParametersForDelegatee"
              class="tsd-anchor"
            ></a>
            <h3 class="tsd-anchor-link">
              <span
                >remove<wbr />Tool<wbr />Policy<wbr />Parameters<wbr />For<wbr />Delegatee</span
              ><a
                href="#removeToolPolicyParametersForDelegatee"
                aria-label="Permalink"
                class="tsd-anchor-icon"
                ><svg viewBox="0 0 24 24">
                  <use href="../assets/icons.svg#icon-anchor"></use></svg
              ></a>
            </h3>
            <ul class="tsd-signatures">
              <li class="tsd-signature tsd-anchor-link">
                <a
                  id="removeToolPolicyParametersForDelegatee.removeToolPolicyParametersForDelegatee-1"
                  class="tsd-anchor"
                ></a
                ><span class="tsd-kind-call-signature"
                  >remove<wbr />Tool<wbr />Policy<wbr />Parameters<wbr />For<wbr />Delegatee</span
                ><span class="tsd-signature-symbol">(</span
                ><span class="tsd-kind-parameter">pkpTokenId</span>,
                <span class="tsd-kind-parameter">ipfsCid</span>,
                <span class="tsd-kind-parameter">delegatee</span>,
                <span class="tsd-kind-parameter">parameterNames</span
                ><span class="tsd-signature-symbol">)</span
                ><span class="tsd-signature-symbol">: </span
                ><span class="tsd-signature-type">Promise</span
                ><span class="tsd-signature-symbol">&lt;</span
                ><span class="tsd-signature-type">any</span
                ><span class="tsd-signature-symbol">&gt;</span
                ><a
                  href="#removeToolPolicyParametersForDelegatee.removeToolPolicyParametersForDelegatee-1"
                  aria-label="Permalink"
                  class="tsd-anchor-icon"
                  ><svg viewBox="0 0 24 24">
                    <use href="../assets/icons.svg#icon-anchor"></use></svg
                ></a>
              </li>
              <li class="tsd-description">
                <div class="tsd-comment tsd-typography">
                  <p>
                    Removes multiple policy parameters for a tool and delegatee.
                  </p>
                </div>
                <div class="tsd-parameters">
                  <h4 class="tsd-parameters-title">Parameters</h4>
                  <ul class="tsd-parameter-list">
                    <li>
                      <span
                        ><span class="tsd-kind-parameter">pkpTokenId</span>:
                        <span class="tsd-signature-type">string</span></span
                      >
                      <div class="tsd-comment tsd-typography">
                        <p>The PKP token ID.</p>
                      </div>
                      <div class="tsd-comment tsd-typography"></div>
                    </li>
                    <li>
                      <span
                        ><span class="tsd-kind-parameter">ipfsCid</span>:
                        <span class="tsd-signature-type">string</span></span
                      >
                      <div class="tsd-comment tsd-typography">
                        <p>The IPFS CID of the tool.</p>
                      </div>
                      <div class="tsd-comment tsd-typography"></div>
                    </li>
                    <li>
                      <span
                        ><span class="tsd-kind-parameter">delegatee</span>:
                        <span class="tsd-signature-type">string</span></span
                      >
                      <div class="tsd-comment tsd-typography">
                        <p>The address of the delegatee.</p>
                      </div>
                      <div class="tsd-comment tsd-typography"></div>
                    </li>
                    <li>
                      <span
                        ><span class="tsd-kind-parameter">parameterNames</span>:
                        <span class="tsd-signature-type">string</span
                        ><span class="tsd-signature-symbol">[]</span></span
                      >
                      <div class="tsd-comment tsd-typography">
                        <p>An array of policy parameter names to remove.</p>
                      </div>
                      <div class="tsd-comment tsd-typography"></div>
                    </li>
                  </ul>
                </div>
                <h4 class="tsd-returns-title">
                  Returns <span class="tsd-signature-type">Promise</span
                  ><span class="tsd-signature-symbol">&lt;</span
                  ><span class="tsd-signature-type">any</span
                  ><span class="tsd-signature-symbol">&gt;</span>
                </h4>
                <p>A promise that resolves to the transaction receipt.</p>
                <div class="tsd-comment tsd-typography">
                  <h4>Throws</h4>
                  <p>
                    If the tool policy registry contract is not initialized.
                  </p>
                </div>
                <aside class="tsd-sources">
                  <ul>
                    <li>
                      Defined in
                      <a
                        href="https://github.com/LIT-Protocol/agent-wallet/blob/ac78d88cc5d942d9a79fae1837ede274bcf2011b/packages/aw-signer/src/lib/admin.ts#L803"
                        >packages/aw-signer/src/lib/admin.ts:803</a
                      >
                    </li>
                  </ul>
                </aside>
              </li>
            </ul>
          </section>
          <section class="tsd-panel tsd-member">
            <a id="setToolPolicyForDelegatee" class="tsd-anchor"></a>
            <h3 class="tsd-anchor-link">
              <span>set<wbr />Tool<wbr />Policy<wbr />For<wbr />Delegatee</span
              ><a
                href="#setToolPolicyForDelegatee"
                aria-label="Permalink"
                class="tsd-anchor-icon"
                ><svg viewBox="0 0 24 24">
                  <use href="../assets/icons.svg#icon-anchor"></use></svg
              ></a>
            </h3>
            <ul class="tsd-signatures">
              <li class="tsd-signature tsd-anchor-link">
                <a
                  id="setToolPolicyForDelegatee.setToolPolicyForDelegatee-1"
                  class="tsd-anchor"
                ></a
                ><span class="tsd-kind-call-signature"
                  >set<wbr />Tool<wbr />Policy<wbr />For<wbr />Delegatee</span
                ><span class="tsd-signature-symbol">(</span
                ><span class="tsd-kind-parameter">pkpTokenId</span>,
                <span class="tsd-kind-parameter">ipfsCid</span>,
                <span class="tsd-kind-parameter">delegatee</span>,
                <span class="tsd-kind-parameter">policyIpfsCid</span>,
                <span class="tsd-kind-parameter">enablePolicies</span
                ><span class="tsd-signature-symbol">)</span
                ><span class="tsd-signature-symbol">: </span
                ><span class="tsd-signature-type">Promise</span
                ><span class="tsd-signature-symbol">&lt;</span
                ><span class="tsd-signature-type">any</span
                ><span class="tsd-signature-symbol">&gt;</span
                ><a
                  href="#setToolPolicyForDelegatee.setToolPolicyForDelegatee-1"
                  aria-label="Permalink"
                  class="tsd-anchor-icon"
                  ><svg viewBox="0 0 24 24">
                    <use href="../assets/icons.svg#icon-anchor"></use></svg
                ></a>
              </li>
              <li class="tsd-description">
                <div class="tsd-comment tsd-typography">
                  <p>
                    Sets or updates a policy for a specific tool and delegatee.
                  </p>
                </div>
                <div class="tsd-parameters">
                  <h4 class="tsd-parameters-title">Parameters</h4>
                  <ul class="tsd-parameter-list">
                    <li>
                      <span
                        ><span class="tsd-kind-parameter">pkpTokenId</span>:
                        <span class="tsd-signature-type">string</span></span
                      >
                      <div class="tsd-comment tsd-typography">
                        <p>The token ID of the PKP.</p>
                      </div>
                      <div class="tsd-comment tsd-typography"></div>
                    </li>
                    <li>
                      <span
                        ><span class="tsd-kind-parameter">ipfsCid</span>:
                        <span class="tsd-signature-type">string</span></span
                      >
                      <div class="tsd-comment tsd-typography">
                        <p>The IPFS CID of the tool.</p>
                      </div>
                      <div class="tsd-comment tsd-typography"></div>
                    </li>
                    <li>
                      <span
                        ><span class="tsd-kind-parameter">delegatee</span>:
                        <span class="tsd-signature-type">string</span></span
                      >
                      <div class="tsd-comment tsd-typography">
                        <p>The address of the delegatee.</p>
                      </div>
                      <div class="tsd-comment tsd-typography"></div>
                    </li>
                    <li>
                      <span
                        ><span class="tsd-kind-parameter">policyIpfsCid</span>:
                        <span class="tsd-signature-type">string</span></span
                      >
                      <div class="tsd-comment tsd-typography">
                        <p>The IPFS CID of the policy to be set.</p>
                      </div>
                      <div class="tsd-comment tsd-typography"></div>
                    </li>
                    <li>
                      <span
                        ><span class="tsd-kind-parameter">enablePolicies</span>:
                        <span class="tsd-signature-type">boolean</span></span
                      >
                      <div class="tsd-comment tsd-typography">
                        <p>Whether to enable the policy after setting it.</p>
                      </div>
                      <div class="tsd-comment tsd-typography"></div>
                    </li>
                  </ul>
                </div>
                <h4 class="tsd-returns-title">
                  Returns <span class="tsd-signature-type">Promise</span
                  ><span class="tsd-signature-symbol">&lt;</span
                  ><span class="tsd-signature-type">any</span
                  ><span class="tsd-signature-symbol">&gt;</span>
                </h4>
                <p>A promise that resolves to the transaction receipt.</p>
                <div class="tsd-comment tsd-typography">
                  <h4>Throws</h4>
                  <p>
                    If the tool policy registry contract is not initialized.
                  </p>
                </div>
                <aside class="tsd-sources">
                  <ul>
                    <li>
                      Defined in
                      <a
                        href="https://github.com/LIT-Protocol/agent-wallet/blob/ac78d88cc5d942d9a79fae1837ede274bcf2011b/packages/aw-signer/src/lib/admin.ts#L596"
                        >packages/aw-signer/src/lib/admin.ts:596</a
                      >
                    </li>
                  </ul>
                </aside>
              </li>
            </ul>
          </section>
          <section class="tsd-panel tsd-member">
            <a id="setToolPolicyParametersForDelegatee" class="tsd-anchor"></a>
            <h3 class="tsd-anchor-link">
              <span
                >set<wbr />Tool<wbr />Policy<wbr />Parameters<wbr />For<wbr />Delegatee</span
              ><a
                href="#setToolPolicyParametersForDelegatee"
                aria-label="Permalink"
                class="tsd-anchor-icon"
                ><svg viewBox="0 0 24 24">
                  <use href="../assets/icons.svg#icon-anchor"></use></svg
              ></a>
            </h3>
            <ul class="tsd-signatures">
              <li class="tsd-signature tsd-anchor-link">
                <a
                  id="setToolPolicyParametersForDelegatee.setToolPolicyParametersForDelegatee-1"
                  class="tsd-anchor"
                ></a
                ><span class="tsd-kind-call-signature"
                  >set<wbr />Tool<wbr />Policy<wbr />Parameters<wbr />For<wbr />Delegatee</span
                ><span class="tsd-signature-symbol">(</span
                ><span class="tsd-kind-parameter">pkpTokenId</span>,
                <span class="tsd-kind-parameter">ipfsCid</span>,
                <span class="tsd-kind-parameter">delegatee</span>,
                <span class="tsd-kind-parameter">parameterNames</span>,
                <span class="tsd-kind-parameter">parameterValues</span
                ><span class="tsd-signature-symbol">)</span
                ><span class="tsd-signature-symbol">: </span
                ><span class="tsd-signature-type">Promise</span
                ><span class="tsd-signature-symbol">&lt;</span
                ><span class="tsd-signature-type">any</span
                ><span class="tsd-signature-symbol">&gt;</span
                ><a
                  href="#setToolPolicyParametersForDelegatee.setToolPolicyParametersForDelegatee-1"
                  aria-label="Permalink"
                  class="tsd-anchor-icon"
                  ><svg viewBox="0 0 24 24">
                    <use href="../assets/icons.svg#icon-anchor"></use></svg
                ></a>
              </li>
              <li class="tsd-description">
                <div class="tsd-comment tsd-typography">
                  <p>
                    Sets multiple policy parameters for a tool and delegatee.
                  </p>
                </div>
                <div class="tsd-parameters">
                  <h4 class="tsd-parameters-title">Parameters</h4>
                  <ul class="tsd-parameter-list">
                    <li>
                      <span
                        ><span class="tsd-kind-parameter">pkpTokenId</span>:
                        <span class="tsd-signature-type">string</span></span
                      >
                      <div class="tsd-comment tsd-typography">
                        <p>The PKP token ID.</p>
                      </div>
                      <div class="tsd-comment tsd-typography"></div>
                    </li>
                    <li>
                      <span
                        ><span class="tsd-kind-parameter">ipfsCid</span>:
                        <span class="tsd-signature-type">string</span></span
                      >
                      <div class="tsd-comment tsd-typography">
                        <p>The IPFS CID of the tool.</p>
                      </div>
                      <div class="tsd-comment tsd-typography"></div>
                    </li>
                    <li>
                      <span
                        ><span class="tsd-kind-parameter">delegatee</span>:
                        <span class="tsd-signature-type">string</span></span
                      >
                      <div class="tsd-comment tsd-typography">
                        <p>The address of the delegatee.</p>
                      </div>
                      <div class="tsd-comment tsd-typography"></div>
                    </li>
                    <li>
                      <span
                        ><span class="tsd-kind-parameter">parameterNames</span>:
                        <span class="tsd-signature-type">string</span
                        ><span class="tsd-signature-symbol">[]</span></span
                      >
                      <div class="tsd-comment tsd-typography">
                        <p>An array of policy parameter names.</p>
                      </div>
                      <div class="tsd-comment tsd-typography"></div>
                    </li>
                    <li>
                      <span
                        ><span class="tsd-kind-parameter">parameterValues</span
                        >: <span class="tsd-signature-type">any</span
                        ><span class="tsd-signature-symbol">[]</span></span
                      >
                      <div class="tsd-comment tsd-typography">
                        <p>An array of policy parameter values.</p>
                      </div>
                      <div class="tsd-comment tsd-typography"></div>
                    </li>
                  </ul>
                </div>
                <h4 class="tsd-returns-title">
                  Returns <span class="tsd-signature-type">Promise</span
                  ><span class="tsd-signature-symbol">&lt;</span
                  ><span class="tsd-signature-type">any</span
                  ><span class="tsd-signature-symbol">&gt;</span>
                </h4>
                <p>A promise that resolves to the transaction receipt.</p>
                <div class="tsd-comment tsd-typography">
                  <h4>Throws</h4>
                  <p>
                    If the tool policy registry contract is not initialized.
                  </p>
                </div>
                <aside class="tsd-sources">
                  <ul>
                    <li>
                      Defined in
                      <a
                        href="https://github.com/LIT-Protocol/agent-wallet/blob/ac78d88cc5d942d9a79fae1837ede274bcf2011b/packages/aw-signer/src/lib/admin.ts#L769"
                        >packages/aw-signer/src/lib/admin.ts:769</a
                      >
                    </li>
                  </ul>
                </aside>
              </li>
            </ul>
          </section>
          <section class="tsd-panel tsd-member">
            <a id="transferPkpOwnership" class="tsd-anchor"></a>
            <h3 class="tsd-anchor-link">
              <span>transfer<wbr />Pkp<wbr />Ownership</span
              ><a
                href="#transferPkpOwnership"
                aria-label="Permalink"
                class="tsd-anchor-icon"
                ><svg viewBox="0 0 24 24">
                  <use href="../assets/icons.svg#icon-anchor"></use></svg
              ></a>
            </h3>
            <ul class="tsd-signatures">
              <li class="tsd-signature tsd-anchor-link">
                <a
                  id="transferPkpOwnership.transferPkpOwnership-1"
                  class="tsd-anchor"
                ></a
                ><span class="tsd-kind-call-signature"
                  >transfer<wbr />Pkp<wbr />Ownership</span
                ><span class="tsd-signature-symbol">(</span
                ><span class="tsd-kind-parameter">pkpTokenId</span>,
                <span class="tsd-kind-parameter">newOwner</span
                ><span class="tsd-signature-symbol">)</span
                ><span class="tsd-signature-symbol">: </span
                ><span class="tsd-signature-type">Promise</span
                ><span class="tsd-signature-symbol">&lt;</span
                ><span class="tsd-signature-type">ContractReceipt</span
                ><span class="tsd-signature-symbol">&gt;</span
                ><a
                  href="#transferPkpOwnership.transferPkpOwnership-1"
                  aria-label="Permalink"
                  class="tsd-anchor-icon"
                  ><svg viewBox="0 0 24 24">
                    <use href="../assets/icons.svg#icon-anchor"></use></svg
                ></a>
              </li>
              <li class="tsd-description">
                <div class="tsd-comment tsd-typography">
                  <p>Transfers ownership of the PKP to a new owner.</p>
                </div>
                <div class="tsd-parameters">
                  <h4 class="tsd-parameters-title">Parameters</h4>
                  <ul class="tsd-parameter-list">
                    <li>
                      <span
                        ><span class="tsd-kind-parameter">pkpTokenId</span>:
                        <span class="tsd-signature-type">string</span></span
                      >
                    </li>
                    <li>
                      <span
                        ><span class="tsd-kind-parameter">newOwner</span>:
                        <span class="tsd-signature-type">string</span></span
                      >
                      <div class="tsd-comment tsd-typography">
                        <p>The address of the new owner.</p>
                      </div>
                      <div class="tsd-comment tsd-typography"></div>
                    </li>
                  </ul>
                </div>
                <h4 class="tsd-returns-title">
                  Returns <span class="tsd-signature-type">Promise</span
                  ><span class="tsd-signature-symbol">&lt;</span
                  ><span class="tsd-signature-type">ContractReceipt</span
                  ><span class="tsd-signature-symbol">&gt;</span>
                </h4>
                <p>A promise that resolves to the transaction receipt.</p>
                <div class="tsd-comment tsd-typography">
                  <h4>Throws</h4>
                  <p>If the Admin instance is not properly initialized.</p>
                </div>
                <aside class="tsd-sources">
                  <ul>
                    <li>
                      Defined in
                      <a
                        href="https://github.com/LIT-Protocol/agent-wallet/blob/ac78d88cc5d942d9a79fae1837ede274bcf2011b/packages/aw-signer/src/lib/admin.ts#L201"
                        >packages/aw-signer/src/lib/admin.ts:201</a
                      >
                    </li>
                  </ul>
                </aside>
              </li>
            </ul>
          </section>
          <section class="tsd-panel tsd-member">
            <a id="unpermitToolForDelegatee" class="tsd-anchor"></a>
            <h3 class="tsd-anchor-link">
              <span>unpermit<wbr />Tool<wbr />For<wbr />Delegatee</span
              ><a
                href="#unpermitToolForDelegatee"
                aria-label="Permalink"
                class="tsd-anchor-icon"
                ><svg viewBox="0 0 24 24">
                  <use href="../assets/icons.svg#icon-anchor"></use></svg
              ></a>
            </h3>
            <ul class="tsd-signatures">
              <li class="tsd-signature tsd-anchor-link">
                <a
                  id="unpermitToolForDelegatee.unpermitToolForDelegatee-1"
                  class="tsd-anchor"
                ></a
                ><span class="tsd-kind-call-signature"
                  >unpermit<wbr />Tool<wbr />For<wbr />Delegatee</span
                ><span class="tsd-signature-symbol">(</span
                ><span class="tsd-kind-parameter">pkpTokenId</span>,
                <span class="tsd-kind-parameter">toolIpfsCid</span>,
                <span class="tsd-kind-parameter">delegatee</span
                ><span class="tsd-signature-symbol">)</span
                ><span class="tsd-signature-symbol">: </span
                ><span class="tsd-signature-type">Promise</span
                ><span class="tsd-signature-symbol">&lt;</span
                ><span class="tsd-signature-type">any</span
                ><span class="tsd-signature-symbol">&gt;</span
                ><a
                  href="#unpermitToolForDelegatee.unpermitToolForDelegatee-1"
                  aria-label="Permalink"
                  class="tsd-anchor-icon"
                  ><svg viewBox="0 0 24 24">
                    <use href="../assets/icons.svg#icon-anchor"></use></svg
                ></a>
              </li>
              <li class="tsd-description">
                <div class="tsd-comment tsd-typography">
                  <p>Unpermits a tool for a specific delegatee.</p>
                </div>
                <div class="tsd-parameters">
                  <h4 class="tsd-parameters-title">Parameters</h4>
                  <ul class="tsd-parameter-list">
                    <li>
                      <span
                        ><span class="tsd-kind-parameter">pkpTokenId</span>:
                        <span class="tsd-signature-type">string</span></span
                      >
                      <div class="tsd-comment tsd-typography">
                        <p>The PKP token ID.</p>
                      </div>
                      <div class="tsd-comment tsd-typography"></div>
                    </li>
                    <li>
                      <span
                        ><span class="tsd-kind-parameter">toolIpfsCid</span>:
                        <span class="tsd-signature-type">string</span></span
                      >
                      <div class="tsd-comment tsd-typography">
                        <p>The IPFS CID of the tool.</p>
                      </div>
                      <div class="tsd-comment tsd-typography"></div>
                    </li>
                    <li>
                      <span
                        ><span class="tsd-kind-parameter">delegatee</span>:
                        <span class="tsd-signature-type">string</span></span
                      >
                      <div class="tsd-comment tsd-typography">
                        <p>The address of the delegatee.</p>
                      </div>
                      <div class="tsd-comment tsd-typography"></div>
                    </li>
                  </ul>
                </div>
                <h4 class="tsd-returns-title">
                  Returns <span class="tsd-signature-type">Promise</span
                  ><span class="tsd-signature-symbol">&lt;</span
                  ><span class="tsd-signature-type">any</span
                  ><span class="tsd-signature-symbol">&gt;</span>
                </h4>
                <p>A promise that resolves to the transaction receipt.</p>
                <div class="tsd-comment tsd-typography">
                  <h4>Throws</h4>
                  <p>
                    If the tool policy registry contract is not initialized.
                  </p>
                </div>
                <aside class="tsd-sources">
                  <ul>
                    <li>
                      Defined in
                      <a
                        href="https://github.com/LIT-Protocol/agent-wallet/blob/ac78d88cc5d942d9a79fae1837ede274bcf2011b/packages/aw-signer/src/lib/admin.ts#L538"
                        >packages/aw-signer/src/lib/admin.ts:538</a
                      >
                    </li>
                  </ul>
                </aside>
              </li>
            </ul>
          </section>
          <section class="tsd-panel tsd-member">
            <a id="create" class="tsd-anchor"></a>
            <h3 class="tsd-anchor-link">
              <code class="tsd-tag ts-flagStatic">Static</code>
              <span>create</span
              ><a href="#create" aria-label="Permalink" class="tsd-anchor-icon"
                ><svg viewBox="0 0 24 24">
                  <use href="../assets/icons.svg#icon-anchor"></use></svg
              ></a>
            </h3>
            <ul class="tsd-signatures">
              <li class="tsd-signature tsd-anchor-link">
                <a id="create.create-1" class="tsd-anchor"></a
                ><span class="tsd-kind-call-signature">create</span
                ><span class="tsd-signature-symbol">(</span
                ><span class="tsd-kind-parameter">adminConfig</span>,
                <span class="tsd-kind-parameter">agentConfig</span
                ><span class="tsd-signature-symbol">?</span
                ><span class="tsd-signature-symbol">)</span
                ><span class="tsd-signature-symbol">: </span
                ><span class="tsd-signature-type">Promise</span
                ><span class="tsd-signature-symbol">&lt;</span
                ><a
                  href="agent_wallet_src.Admin.html"
                  class="tsd-signature-type tsd-kind-class"
                  >Admin</a
                ><span class="tsd-signature-symbol">&gt;</span
                ><a
                  href="#create.create-1"
                  aria-label="Permalink"
                  class="tsd-anchor-icon"
                  ><svg viewBox="0 0 24 24">
                    <use href="../assets/icons.svg#icon-anchor"></use></svg
                ></a>
              </li>
              <li class="tsd-description">
                <div class="tsd-comment tsd-typography">
                  <p>
                    Creates an instance of the <code>Admin</code> class.
                    Initializes the Lit node client, contracts, and PKP.
                  </p>
                </div>
                <div class="tsd-parameters">
                  <h4 class="tsd-parameters-title">Parameters</h4>
                  <ul class="tsd-parameter-list">
                    <li>
                      <span
                        ><span class="tsd-kind-parameter">adminConfig</span>:
                        <a
                          href="../types/agent_wallet_src.AdminConfig.html"
                          class="tsd-signature-type tsd-kind-type-alias"
                          >AdminConfig</a
                        ></span
                      >
                      <div class="tsd-comment tsd-typography">
                        <p>Configuration for the Admin role.</p>
                      </div>
                      <div class="tsd-comment tsd-typography"></div>
                    </li>
                    <li>
                      <span
                        ><span class="tsd-kind-parameter">agentConfig</span>:
                        <a
                          href="../interfaces/agent_wallet_src.AgentConfig.html"
                          class="tsd-signature-type tsd-kind-interface"
                          >AgentConfig</a
                        ><span class="tsd-signature-symbol"> = {}</span></span
                      >
                      <div class="tsd-comment tsd-typography">
                        <p>
                          Configuration for the agent, including the Lit network
                          and debug mode.
                        </p>
                      </div>
                      <div class="tsd-comment tsd-typography"></div>
                    </li>
                  </ul>
                </div>
                <h4 class="tsd-returns-title">
                  Returns <span class="tsd-signature-type">Promise</span
                  ><span class="tsd-signature-symbol">&lt;</span
                  ><a
                    href="agent_wallet_src.Admin.html"
                    class="tsd-signature-type tsd-kind-class"
                    >Admin</a
                  ><span class="tsd-signature-symbol">&gt;</span>
                </h4>
                <p>
                  A promise that resolves to an instance of the
                  <code>Admin</code> class.
                </p>
                <div class="tsd-comment tsd-typography">
                  <h4>Throws</h4>
                  <p>
                    If the Lit network is not provided or the private key is
                    missing.
                  </p>
                </div>
                <aside class="tsd-sources">
                  <ul>
                    <li>
                      Defined in
                      <a
                        href="https://github.com/LIT-Protocol/agent-wallet/blob/ac78d88cc5d942d9a79fae1837ede274bcf2011b/packages/aw-signer/src/lib/admin.ts#L87"
                        >packages/aw-signer/src/lib/admin.ts:87</a
                      >
                    </li>
                  </ul>
                </aside>
              </li>
            </ul>
          </section>
        </section>
      </div>
      <div class="col-sidebar">
        <div class="page-menu">
          <div class="tsd-navigation settings">
            <details class="tsd-index-accordion">
              <summary class="tsd-accordion-summary">
                <h3>
                  <svg width="20" height="20" viewBox="0 0 24 24" fill="none">
                    <use href="../assets/icons.svg#icon-chevronDown"></use></svg
                  >Settings
                </h3>
              </summary>
              <div class="tsd-accordion-details">
                <div class="tsd-filter-visibility">
                  <h4 class="uppercase">Member Visibility</h4>
                  <form>
                    <ul id="tsd-filter-options">
                      <li class="tsd-filter-item">
                        <label class="tsd-filter-input"
                          ><input
                            type="checkbox"
                            id="tsd-filter-inherited"
                            name="inherited"
                            checked
                          /><svg
                            width="32"
                            height="32"
                            viewBox="0 0 32 32"
                            aria-hidden="true"
                          >
                            <rect
                              class="tsd-checkbox-background"
                              width="30"
                              height="30"
                              x="1"
                              y="1"
                              rx="6"
                              fill="none"
                            ></rect>
                            <path
                              class="tsd-checkbox-checkmark"
                              d="M8.35422 16.8214L13.2143 21.75L24.6458 10.25"
                              stroke="none"
                              stroke-width="3.5"
                              stroke-linejoin="round"
                              fill="none"
                            ></path></svg
                          ><span>Inherited</span></label
                        >
                      </li>
                    </ul>
                  </form>
                </div>
                <div class="tsd-theme-toggle">
                  <h4 class="uppercase">Theme</h4>
                  <select id="tsd-theme">
                    <option value="os">OS</option>
                    <option value="light">Light</option>
                    <option value="dark">Dark</option>
                  </select>
                </div>
              </div>
            </details>
          </div>
          <details open class="tsd-index-accordion tsd-page-navigation">
            <summary class="tsd-accordion-summary">
              <h3>
                <svg width="20" height="20" viewBox="0 0 24 24" fill="none">
                  <use href="../assets/icons.svg#icon-chevronDown"></use></svg
                >On This Page
              </h3>
            </summary>
            <div class="tsd-accordion-details">
              <a href="#litNetwork" class=""
                ><svg class="tsd-kind-icon" viewBox="0 0 24 24">
                  <use href="../assets/icons.svg#icon-1024"></use></svg
                ><span>lit<wbr />Network</span></a
              ><a href="#addDelegatee" class=""
                ><svg class="tsd-kind-icon" viewBox="0 0 24 24">
                  <use href="../assets/icons.svg#icon-2048"></use></svg
                ><span>add<wbr />Delegatee</span></a
              ><a href="#disableTool" class=""
                ><svg class="tsd-kind-icon" viewBox="0 0 24 24">
                  <use href="../assets/icons.svg#icon-2048"></use></svg
                ><span>disable<wbr />Tool</span></a
              ><a href="#disableToolPolicyForDelegatee" class=""
                ><svg class="tsd-kind-icon" viewBox="0 0 24 24">
                  <use href="../assets/icons.svg#icon-2048"></use></svg
                ><span
                  >disable<wbr />Tool<wbr />Policy<wbr />For<wbr />Delegatee</span
                ></a
              ><a href="#disconnect" class=""
                ><svg class="tsd-kind-icon" viewBox="0 0 24 24">
                  <use href="../assets/icons.svg#icon-2048"></use></svg
                ><span>disconnect</span></a
              ><a href="#enableTool" class=""
                ><svg class="tsd-kind-icon" viewBox="0 0 24 24">
                  <use href="../assets/icons.svg#icon-2048"></use></svg
                ><span>enable<wbr />Tool</span></a
              ><a href="#enableToolPolicyForDelegatee" class=""
                ><svg class="tsd-kind-icon" viewBox="0 0 24 24">
                  <use href="../assets/icons.svg#icon-2048"></use></svg
                ><span
                  >enable<wbr />Tool<wbr />Policy<wbr />For<wbr />Delegatee</span
                ></a
              ><a href="#getDelegatees" class=""
                ><svg class="tsd-kind-icon" viewBox="0 0 24 24">
                  <use href="../assets/icons.svg#icon-2048"></use></svg
                ><span>get<wbr />Delegatees</span></a
              ><a href="#getPkpByTokenId" class=""
                ><svg class="tsd-kind-icon" viewBox="0 0 24 24">
                  <use href="../assets/icons.svg#icon-2048"></use></svg
                ><span>get<wbr />Pkp<wbr />By<wbr />Token<wbr />Id</span></a
              ><a href="#getPkps" class=""
                ><svg class="tsd-kind-icon" viewBox="0 0 24 24">
                  <use href="../assets/icons.svg#icon-2048"></use></svg
                ><span>get<wbr />Pkps</span></a
              ><a href="#getRegisteredTool" class=""
                ><svg class="tsd-kind-icon" viewBox="0 0 24 24">
                  <use href="../assets/icons.svg#icon-2048"></use></svg
                ><span>get<wbr />Registered<wbr />Tool</span></a
              ><a href="#getRegisteredToolsAndDelegateesForPkp" class=""
                ><svg class="tsd-kind-icon" viewBox="0 0 24 24">
                  <use href="../assets/icons.svg#icon-2048"></use></svg
                ><span
                  >get<wbr />Registered<wbr />Tools<wbr />And<wbr />Delegatees<wbr />For<wbr />Pkp</span
                ></a
              ><a href="#getToolPolicyForDelegatee" class=""
                ><svg class="tsd-kind-icon" viewBox="0 0 24 24">
                  <use href="../assets/icons.svg#icon-2048"></use></svg
                ><span
                  >get<wbr />Tool<wbr />Policy<wbr />For<wbr />Delegatee</span
                ></a
              ><a href="#getToolPolicyParameterForDelegatee" class=""
                ><svg class="tsd-kind-icon" viewBox="0 0 24 24">
                  <use href="../assets/icons.svg#icon-2048"></use></svg
                ><span
                  >get<wbr />Tool<wbr />Policy<wbr />Parameter<wbr />For<wbr />Delegatee</span
                ></a
              ><a href="#getToolPolicyParametersForDelegatee" class=""
                ><svg class="tsd-kind-icon" viewBox="0 0 24 24">
                  <use href="../assets/icons.svg#icon-2048"></use></svg
                ><span
                  >get<wbr />Tool<wbr />Policy<wbr />Parameters<wbr />For<wbr />Delegatee</span
                ></a
              ><a href="#isDelegatee" class=""
                ><svg class="tsd-kind-icon" viewBox="0 0 24 24">
                  <use href="../assets/icons.svg#icon-2048"></use></svg
                ><span>is<wbr />Delegatee</span></a
              ><a href="#isToolPermittedForDelegatee" class=""
                ><svg class="tsd-kind-icon" viewBox="0 0 24 24">
                  <use href="../assets/icons.svg#icon-2048"></use></svg
                ><span
                  >is<wbr />Tool<wbr />Permitted<wbr />For<wbr />Delegatee</span
                ></a
              ><a href="#isToolRegistered" class=""
                ><svg class="tsd-kind-icon" viewBox="0 0 24 24">
                  <use href="../assets/icons.svg#icon-2048"></use></svg
                ><span>is<wbr />Tool<wbr />Registered</span></a
              ><a href="#mintPkp" class=""
                ><svg class="tsd-kind-icon" viewBox="0 0 24 24">
                  <use href="../assets/icons.svg#icon-2048"></use></svg
                ><span>mint<wbr />Pkp</span></a
              ><a href="#permitToolForDelegatee" class=""
                ><svg class="tsd-kind-icon" viewBox="0 0 24 24">
                  <use href="../assets/icons.svg#icon-2048"></use></svg
                ><span>permit<wbr />Tool<wbr />For<wbr />Delegatee</span></a
              ><a href="#registerTool" class=""
                ><svg class="tsd-kind-icon" viewBox="0 0 24 24">
                  <use href="../assets/icons.svg#icon-2048"></use></svg
                ><span>register<wbr />Tool</span></a
              ><a href="#removeTool" class=""
                ><svg class="tsd-kind-icon" viewBox="0 0 24 24">
                  <use href="../assets/icons.svg#icon-2048"></use></svg
                ><span>remove<wbr />Tool</span></a
              ><a href="#removeToolPolicyForDelegatee" class=""
                ><svg class="tsd-kind-icon" viewBox="0 0 24 24">
                  <use href="../assets/icons.svg#icon-2048"></use></svg
                ><span
                  >remove<wbr />Tool<wbr />Policy<wbr />For<wbr />Delegatee</span
                ></a
              ><a href="#removeToolPolicyParametersForDelegatee" class=""
                ><svg class="tsd-kind-icon" viewBox="0 0 24 24">
                  <use href="../assets/icons.svg#icon-2048"></use></svg
                ><span
                  >remove<wbr />Tool<wbr />Policy<wbr />Parameters<wbr />For<wbr />Delegatee</span
                ></a
              ><a href="#setToolPolicyForDelegatee" class=""
                ><svg class="tsd-kind-icon" viewBox="0 0 24 24">
                  <use href="../assets/icons.svg#icon-2048"></use></svg
                ><span
                  >set<wbr />Tool<wbr />Policy<wbr />For<wbr />Delegatee</span
                ></a
              ><a href="#setToolPolicyParametersForDelegatee" class=""
                ><svg class="tsd-kind-icon" viewBox="0 0 24 24">
                  <use href="../assets/icons.svg#icon-2048"></use></svg
                ><span
                  >set<wbr />Tool<wbr />Policy<wbr />Parameters<wbr />For<wbr />Delegatee</span
                ></a
              ><a href="#transferPkpOwnership" class=""
                ><svg class="tsd-kind-icon" viewBox="0 0 24 24">
                  <use href="../assets/icons.svg#icon-2048"></use></svg
                ><span>transfer<wbr />Pkp<wbr />Ownership</span></a
              ><a href="#unpermitToolForDelegatee" class=""
                ><svg class="tsd-kind-icon" viewBox="0 0 24 24">
                  <use href="../assets/icons.svg#icon-2048"></use></svg
                ><span>unpermit<wbr />Tool<wbr />For<wbr />Delegatee</span></a
              ><a href="#create" class=""
                ><svg class="tsd-kind-icon" viewBox="0 0 24 24">
                  <use href="../assets/icons.svg#icon-2048"></use></svg
                ><span>create</span></a
              >
            </div>
          </details>
        </div>
        <div class="site-menu">
          <div class="tree">
            <div class="tree-config">
              <button
                class="tree-config__button tree-config__button--expand js-tree-expand"
                title="Expand All"
              >
                <svg
                  xmlns="http://www.w3.org/2000/svg"
                  x="0px"
                  y="0px"
                  viewBox="0 0 490.72 490.72"
                  fill="currentColor"
                >
                  <path
                    d="M480.027,288.027H10.693c-5.867,0-10.667,4.8-10.667,10.667c0,5.867,4.8,10.667,10.667,10.667h213.333v144.96l-45.76-45.76c-4.267-4.053-10.987-3.947-15.04,0.213c-3.947,4.16-3.947,10.667,0,14.827l64,64c4.16,4.16,10.88,4.16,15.04,0l64-64c4.053-4.267,3.947-10.987-0.213-15.04c-4.16-3.947-10.667-3.947-14.827,0l-45.867,45.76V309.36h234.667c5.867,0,10.667-4.8,10.667-10.667C490.693,292.827,485.893,288.027,480.027,288.027z"
                  ></path>
                  <path
                    d="M10.693,224.027h469.333c5.867,0,10.667-4.8,10.667-10.667c0-5.867-4.8-10.667-10.667-10.667H245.36V36.4l45.76,45.76c4.267,4.053,10.987,3.947,15.04-0.213c3.947-4.16,3.947-10.667,0-14.827l-64-64c-4.16-4.16-10.88-4.16-15.04,0l-64,64c-4.053,4.267-3.947,10.987,0.213,15.04c4.16,3.947,10.667,3.947,14.827,0l45.867-45.76v166.293H10.693c-5.867,0-10.667,4.8-10.667,10.667C0.027,219.227,4.827,224.027,10.693,224.027z"
                  ></path>
                </svg></button
              ><button
                class="tree-config__button tree-config__button--collapse js-tree-collapse"
                title="Collapse All"
              >
                <svg
                  viewBox="0 0 16 16"
                  xmlns="http://www.w3.org/2000/svg"
                  fill="currentColor"
                >
                  <path
                    fill-rule="evenodd"
                    d="M1 8a.5.5 0 0 1 .5-.5h13a.5.5 0 0 1 0 1h-13A.5.5 0 0 1 1 8zm7-8a.5.5 0 0 1 .5.5v3.793l1.146-1.147a.5.5 0 0 1 .708.708l-2 2a.5.5 0 0 1-.708 0l-2-2a.5.5 0 1 1 .708-.708L7.5 4.293V.5A.5.5 0 0 1 8 0zm-.5 11.707-1.146 1.147a.5.5 0 0 1-.708-.708l2-2a.5.5 0 0 1 .708 0l2 2a.5.5 0 0 1-.708.708L8.5 11.707V15.5a.5.5 0 0 1-1 0v-3.793z"
                  ></path>
                </svg></button
              ><button
                class="tree-config__button tree-config__button--target js-tree-target"
                title="Scroll to current file"
              >
                <svg
                  viewBox="0 0 24 24"
                  xmlns="http://www.w3.org/2000/svg"
                  fill="currentColor"
                >
                  <circle cx="12" cy="12" r="3"></circle>
                  <path
                    d="M13 4.069V2h-2v2.069A8.008 8.008 0 0 0 4.069 11H2v2h2.069A8.007 8.007 0 0 0 11 19.931V22h2v-2.069A8.007 8.007 0 0 0 19.931 13H22v-2h-2.069A8.008 8.008 0 0 0 13 4.069zM12 18c-3.309 0-6-2.691-6-6s2.691-6 6-6 6 2.691 6 6-2.691 6-6 6z"
                  ></path>
                </svg>
              </button>
            </div>
            <div class="tree-content">
              <ul class="js-category-list category" data-id="root">
                <li>
                  <span
                    class="js-category-title category__title"
                    data-id="root-packages"
                    ><div
                      class="category__folder"
                      data-id="root-packages"
                    ></div>
                    packages</span
                  >
                  <ul class="js-category-list category" data-id="root-packages">
                    <li>
                      <span
                        class="js-category-title category__title"
                        data-id="root-packages-agent-wallet"
                        ><div
                          class="category__folder"
                          data-id="root-packages-agent-wallet"
                        ></div>
                        agent-wallet</span
                      >
                      <ul
                        class="js-category-list category"
                        data-id="root-packages-agent-wallet"
                      >
                        <li>
                          <span
                            class="js-category-title category__title"
                            data-id="root-packages-agent-wallet-src"
                            ><div
                              class="category__folder"
                              data-id="root-packages-agent-wallet-src"
                            ></div>
                            src</span
                          >
                          <ul
                            class="js-category-list category"
                            data-id="root-packages-agent-wallet-src"
                          >
                            <li>
                              <a
                                class="category__link js-category-link category__link--ts"
                                href="../modules/agent_wallet_src.html"
                                data-id="/modules/agent_wallet_src.html"
                                >index.ts</a
                              >
                              <ul>
                                <li>
                                  <a
                                    class="category__link js-category-link"
                                    href="../enums/agent_wallet_src.AwSignerErrorType.html"
                                    data-id="/enums/agent_wallet_src.AwSignerErrorType.html"
                                    ><svg
                                      class="tsd-kind-icon"
                                      viewBox="0 0 24 24"
                                    >
                                      <use
                                        href="../assets/icons.svg#icon-8"
                                      ></use></svg
                                    >AwSignerErrorType</a
                                  >
                                </li>
                                <li>
                                  <a
                                    class="category__link js-category-link"
                                    href="agent_wallet_src.Admin.html"
                                    data-id="/classes/agent_wallet_src.Admin.html"
                                    ><svg
                                      class="tsd-kind-icon"
                                      viewBox="0 0 24 24"
                                    >
                                      <use
                                        href="../assets/icons.svg#icon-128"
                                      ></use></svg
                                    >Admin</a
                                  >
                                </li>
                                <li>
                                  <a
                                    class="category__link js-category-link"
                                    href="agent_wallet_src.AwSignerError.html"
                                    data-id="/classes/agent_wallet_src.AwSignerError.html"
                                    ><svg
                                      class="tsd-kind-icon"
                                      viewBox="0 0 24 24"
                                    >
                                      <use
                                        href="../assets/icons.svg#icon-128"
                                      ></use></svg
                                    >AwSignerError</a
                                  >
                                </li>
                                <li>
                                  <a
                                    class="category__link js-category-link"
                                    href="agent_wallet_src.Delegatee.html"
                                    data-id="/classes/agent_wallet_src.Delegatee.html"
                                    ><svg
                                      class="tsd-kind-icon"
                                      viewBox="0 0 24 24"
                                    >
                                      <use
                                        href="../assets/icons.svg#icon-128"
                                      ></use></svg
                                    >Delegatee</a
                                  >
                                </li>
                                <li>
                                  <a
                                    class="category__link js-category-link"
                                    href="agent_wallet_src.OpenAiIntentMatcher.html"
                                    data-id="/classes/agent_wallet_src.OpenAiIntentMatcher.html"
                                    ><svg
                                      class="tsd-kind-icon"
                                      viewBox="0 0 24 24"
                                    >
                                      <use
                                        href="../assets/icons.svg#icon-128"
                                      ></use></svg
                                    >OpenAiIntentMatcher</a
                                  >
                                </li>
                                <li>
                                  <a
                                    class="category__link js-category-link"
                                    href="../interfaces/agent_wallet_src.AgentConfig.html"
                                    data-id="/interfaces/agent_wallet_src.AgentConfig.html"
                                    ><svg
                                      class="tsd-kind-icon"
                                      viewBox="0 0 24 24"
                                    >
                                      <use
                                        href="../assets/icons.svg#icon-256"
                                      ></use></svg
                                    >AgentConfig</a
                                  >
                                </li>
                                <li>
                                  <a
                                    class="category__link js-category-link"
                                    href="../interfaces/agent_wallet_src.AwTool.html"
                                    data-id="/interfaces/agent_wallet_src.AwTool.html"
                                    ><svg
                                      class="tsd-kind-icon"
                                      viewBox="0 0 24 24"
                                    >
                                      <use
                                        href="../assets/icons.svg#icon-256"
                                      ></use></svg
                                    >AwTool</a
                                  >
                                </li>
                                <li>
                                  <a
                                    class="category__link js-category-link"
                                    href="../interfaces/agent_wallet_src.CapacityCreditDelegationAuthSigOptions.html"
                                    data-id="/interfaces/agent_wallet_src.CapacityCreditDelegationAuthSigOptions.html"
                                    ><svg
                                      class="tsd-kind-icon"
                                      viewBox="0 0 24 24"
                                    >
                                      <use
                                        href="../assets/icons.svg#icon-256"
                                      ></use></svg
                                    >CapacityCreditDelegationAuthSigOptions</a
                                  >
                                </li>
                                <li>
                                  <a
                                    class="category__link js-category-link"
                                    href="../interfaces/agent_wallet_src.CapacityCreditInfo.html"
                                    data-id="/interfaces/agent_wallet_src.CapacityCreditInfo.html"
                                    ><svg
                                      class="tsd-kind-icon"
                                      viewBox="0 0 24 24"
                                    >
                                      <use
                                        href="../assets/icons.svg#icon-256"
                                      ></use></svg
                                    >CapacityCreditInfo</a
                                  >
                                </li>
                                <li>
                                  <a
                                    class="category__link js-category-link"
                                    href="../interfaces/agent_wallet_src.CapacityCreditMintOptions.html"
                                    data-id="/interfaces/agent_wallet_src.CapacityCreditMintOptions.html"
                                    ><svg
                                      class="tsd-kind-icon"
                                      viewBox="0 0 24 24"
                                    >
                                      <use
                                        href="../assets/icons.svg#icon-256"
                                      ></use></svg
                                    >CapacityCreditMintOptions</a
                                  >
                                </li>
                                <li>
                                  <a
                                    class="category__link js-category-link"
                                    href="../interfaces/agent_wallet_src.CredentialStore.html"
                                    data-id="/interfaces/agent_wallet_src.CredentialStore.html"
                                    ><svg
                                      class="tsd-kind-icon"
                                      viewBox="0 0 24 24"
                                    >
                                      <use
                                        href="../assets/icons.svg#icon-256"
                                      ></use></svg
                                    >CredentialStore</a
                                  >
                                </li>
                                <li>
                                  <a
                                    class="category__link js-category-link"
                                    href="../interfaces/agent_wallet_src.DelegatedPkpInfo.html"
                                    data-id="/interfaces/agent_wallet_src.DelegatedPkpInfo.html"
                                    ><svg
                                      class="tsd-kind-icon"
                                      viewBox="0 0 24 24"
                                    >
                                      <use
                                        href="../assets/icons.svg#icon-256"
                                      ></use></svg
                                    >DelegatedPkpInfo</a
                                  >
                                </li>
                                <li>
                                  <a
                                    class="category__link js-category-link"
                                    href="../interfaces/agent_wallet_src.IntentMatcher.html"
                                    data-id="/interfaces/agent_wallet_src.IntentMatcher.html"
                                    ><svg
                                      class="tsd-kind-icon"
                                      viewBox="0 0 24 24"
                                    >
                                      <use
                                        href="../assets/icons.svg#icon-256"
                                      ></use></svg
                                    >IntentMatcher</a
                                  >
                                </li>
                                <li>
                                  <a
                                    class="category__link js-category-link"
                                    href="../interfaces/agent_wallet_src.IntentMatcherResponse.html"
                                    data-id="/interfaces/agent_wallet_src.IntentMatcherResponse.html"
                                    ><svg
                                      class="tsd-kind-icon"
                                      viewBox="0 0 24 24"
                                    >
                                      <use
                                        href="../assets/icons.svg#icon-256"
                                      ></use></svg
                                    >IntentMatcherResponse</a
                                  >
                                </li>
                                <li>
                                  <a
                                    class="category__link js-category-link"
                                    href="../interfaces/agent_wallet_src.PkpInfo.html"
                                    data-id="/interfaces/agent_wallet_src.PkpInfo.html"
                                    ><svg
                                      class="tsd-kind-icon"
                                      viewBox="0 0 24 24"
                                    >
                                      <use
                                        href="../assets/icons.svg#icon-256"
                                      ></use></svg
                                    >PkpInfo</a
                                  >
                                </li>
                                <li>
                                  <a
                                    class="category__link js-category-link"
                                    href="../interfaces/agent_wallet_src.ToolRegistryConfig.html"
                                    data-id="/interfaces/agent_wallet_src.ToolRegistryConfig.html"
                                    ><svg
                                      class="tsd-kind-icon"
                                      viewBox="0 0 24 24"
                                    >
                                      <use
                                        href="../assets/icons.svg#icon-256"
                                      ></use></svg
                                    >ToolRegistryConfig</a
                                  >
                                </li>
                                <li>
                                  <a
                                    class="category__link js-category-link"
                                    href="../interfaces/agent_wallet_src.UnknownRegisteredToolWithPolicy.html"
                                    data-id="/interfaces/agent_wallet_src.UnknownRegisteredToolWithPolicy.html"
                                    ><svg
                                      class="tsd-kind-icon"
                                      viewBox="0 0 24 24"
                                    >
                                      <use
                                        href="../assets/icons.svg#icon-256"
                                      ></use></svg
                                    >UnknownRegisteredToolWithPolicy</a
                                  >
                                </li>
                                <li>
                                  <a
                                    class="category__link js-category-link"
                                    href="../types/agent_wallet_src.AdminConfig.html"
                                    data-id="/types/agent_wallet_src.AdminConfig.html"
                                    ><svg
                                      class="tsd-kind-icon"
                                      viewBox="0 0 24 24"
                                    >
                                      <use
                                        href="../assets/icons.svg#icon-2097152"
                                      ></use></svg
                                    >AdminConfig</a
                                  >
                                </li>
                                <li>
                                  <a
                                    class="category__link js-category-link"
                                    href="../types/agent_wallet_src.CredentialNames.html"
                                    data-id="/types/agent_wallet_src.CredentialNames.html"
                                    ><svg
                                      class="tsd-kind-icon"
                                      viewBox="0 0 24 24"
                                    >
                                      <use
                                        href="../assets/icons.svg#icon-2097152"
                                      ></use></svg
                                    >CredentialNames</a
                                  >
                                </li>
                                <li>
                                  <a
                                    class="category__link js-category-link"
                                    href="../types/agent_wallet_src.CredentialsFor.html"
                                    data-id="/types/agent_wallet_src.CredentialsFor.html"
                                    ><svg
                                      class="tsd-kind-icon"
                                      viewBox="0 0 24 24"
                                    >
                                      <use
                                        href="../assets/icons.svg#icon-2097152"
                                      ></use></svg
                                    >CredentialsFor</a
                                  >
                                </li>
                                <li>
                                  <a
                                    class="category__link js-category-link"
                                    href="../types/agent_wallet_src.ErrorDetails.html"
                                    data-id="/types/agent_wallet_src.ErrorDetails.html"
                                    ><svg
                                      class="tsd-kind-icon"
                                      viewBox="0 0 24 24"
                                    >
                                      <use
                                        href="../assets/icons.svg#icon-2097152"
                                      ></use></svg
                                    >ErrorDetails</a
                                  >
                                </li>
                                <li>
                                  <a
                                    class="category__link js-category-link"
                                    href="../types/agent_wallet_src.LitNetwork.html"
                                    data-id="/types/agent_wallet_src.LitNetwork.html"
                                    ><svg
                                      class="tsd-kind-icon"
                                      viewBox="0 0 24 24"
                                    >
                                      <use
                                        href="../assets/icons.svg#icon-2097152"
                                      ></use></svg
                                    >LitNetwork</a
                                  >
                                </li>
                                <li>
                                  <a
                                    class="category__link js-category-link"
                                    href="../types/agent_wallet_src.PermittedTools.html"
                                    data-id="/types/agent_wallet_src.PermittedTools.html"
                                    ><svg
                                      class="tsd-kind-icon"
                                      viewBox="0 0 24 24"
                                    >
                                      <use
                                        href="../assets/icons.svg#icon-2097152"
                                      ></use></svg
                                    >PermittedTools</a
                                  >
                                </li>
                                <li>
                                  <a
                                    class="category__link js-category-link"
                                    href="../functions/agent_wallet_src.getToolByIpfsCid.html"
                                    data-id="/functions/agent_wallet_src.getToolByIpfsCid.html"
                                    ><svg
                                      class="tsd-kind-icon"
                                      viewBox="0 0 24 24"
                                    >
                                      <use
                                        href="../assets/icons.svg#icon-64"
                                      ></use></svg
                                    >getToolByIpfsCid</a
                                  >
                                </li>
                                <li>
                                  <a
                                    class="category__link js-category-link"
                                    href="../functions/agent_wallet_src.getToolByName.html"
                                    data-id="/functions/agent_wallet_src.getToolByName.html"
                                    ><svg
                                      class="tsd-kind-icon"
                                      viewBox="0 0 24 24"
                                    >
                                      <use
                                        href="../assets/icons.svg#icon-64"
                                      ></use></svg
                                    >getToolByName</a
                                  >
                                </li>
                                <li>
                                  <a
                                    class="category__link js-category-link"
                                    href="../functions/agent_wallet_src.listAllTools.html"
                                    data-id="/functions/agent_wallet_src.listAllTools.html"
                                    ><svg
                                      class="tsd-kind-icon"
                                      viewBox="0 0 24 24"
                                    >
                                      <use
                                        href="../assets/icons.svg#icon-64"
                                      ></use></svg
                                    >listAllTools</a
                                  >
                                </li>
                                <li>
                                  <a
                                    class="category__link js-category-link"
                                    href="../functions/agent_wallet_src.listToolsByNetwork.html"
                                    data-id="/functions/agent_wallet_src.listToolsByNetwork.html"
                                    ><svg
                                      class="tsd-kind-icon"
                                      viewBox="0 0 24 24"
                                    >
                                      <use
                                        href="../assets/icons.svg#icon-64"
                                      ></use></svg
                                    >listToolsByNetwork</a
                                  >
                                </li>
                              </ul>
                            </li>
                          </ul>
                        </li>
                      </ul>
                    </li>
                    <li>
                      <span
                        class="js-category-title category__title"
                        data-id="root-packages-law-cli"
                        ><div
                          class="category__folder"
                          data-id="root-packages-law-cli"
                        ></div>
                        law-cli</span
                      >
                      <ul
                        class="js-category-list category"
                        data-id="root-packages-law-cli"
                      >
                        <li>
                          <span
                            class="js-category-title category__title"
                            data-id="root-packages-law-cli-src"
                            ><div
                              class="category__folder"
                              data-id="root-packages-law-cli-src"
                            ></div>
                            src</span
                          >
                          <ul
                            class="js-category-list category"
                            data-id="root-packages-law-cli-src"
                          >
                            <li>
                              <a
                                class="category__link js-category-link category__link--ts"
                                href="../modules/aw_cli_src.html"
                                data-id="/modules/aw_cli_src.html"
                                >index.ts</a
                              >
                              <ul>
                                <li>
                                  <a
                                    class="category__link js-category-link"
                                    href="../variables/aw_cli_src.originalConsole.html"
                                    data-id="/variables/aw_cli_src.originalConsole.html"
                                    ><svg
                                      class="tsd-kind-icon"
                                      viewBox="0 0 24 24"
                                    >
                                      <use
                                        href="../assets/icons.svg#icon-32"
                                      ></use></svg
                                    >originalConsole</a
                                  >
                                </li>
                              </ul>
                            </li>
                          </ul>
                        </li>
                      </ul>
                    </li>
                    <li>
                      <span
                        class="js-category-title category__title"
                        data-id="root-packages-aw-signer"
                        ><div
                          class="category__folder"
                          data-id="root-packages-aw-signer"
                        ></div>
                        aw-signer</span
                      >
                      <ul
                        class="js-category-list category"
                        data-id="root-packages-aw-signer"
                      >
                        <li>
                          <span
                            class="js-category-title category__title"
                            data-id="root-packages-aw-signer-src"
                            ><div
                              class="category__folder"
                              data-id="root-packages-aw-signer-src"
                            ></div>
                            src</span
                          >
                          <ul
                            class="js-category-list category"
                            data-id="root-packages-aw-signer-src"
                          >
                            <li>
                              <a
                                class="category__link js-category-link category__link--ts"
                                href="../modules/aw_signer_src.html"
                                data-id="/modules/aw_signer_src.html"
                                >index.ts</a
                              >
                              <ul>
                                <li>
                                  <a
                                    class="category__link js-category-link"
                                    href="../modules/aw_signer_src.html#Admin"
                                    data-id="/modules/aw_signer_src.html#Admin"
                                    ><svg
                                      class="tsd-kind-icon"
                                      viewBox="0 0 24 24"
                                    >
                                      <use
                                        href="../assets/icons.svg#icon-4194304"
                                      ></use></svg
                                    >Admin</a
                                  >
                                </li>
                                <li>
                                  <a
                                    class="category__link js-category-link"
                                    href="../modules/aw_signer_src.html#AdminConfig"
                                    data-id="/modules/aw_signer_src.html#AdminConfig"
                                    ><svg
                                      class="tsd-kind-icon"
                                      viewBox="0 0 24 24"
                                    >
                                      <use
                                        href="../assets/icons.svg#icon-4194304"
                                      ></use></svg
                                    >AdminConfig</a
                                  >
                                </li>
                                <li>
                                  <a
                                    class="category__link js-category-link"
                                    href="../modules/aw_signer_src.html#AgentConfig"
                                    data-id="/modules/aw_signer_src.html#AgentConfig"
                                    ><svg
                                      class="tsd-kind-icon"
                                      viewBox="0 0 24 24"
                                    >
                                      <use
                                        href="../assets/icons.svg#icon-4194304"
                                      ></use></svg
                                    >AgentConfig</a
                                  >
                                </li>
                                <li>
                                  <a
                                    class="category__link js-category-link"
                                    href="../modules/aw_signer_src.html#AwSignerError"
                                    data-id="/modules/aw_signer_src.html#AwSignerError"
                                    ><svg
                                      class="tsd-kind-icon"
                                      viewBox="0 0 24 24"
                                    >
                                      <use
                                        href="../assets/icons.svg#icon-4194304"
                                      ></use></svg
                                    >AwSignerError</a
                                  >
                                </li>
                                <li>
                                  <a
                                    class="category__link js-category-link"
                                    href="../modules/aw_signer_src.html#AwSignerErrorType"
                                    data-id="/modules/aw_signer_src.html#AwSignerErrorType"
                                    ><svg
                                      class="tsd-kind-icon"
                                      viewBox="0 0 24 24"
                                    >
                                      <use
                                        href="../assets/icons.svg#icon-4194304"
                                      ></use></svg
                                    >AwSignerErrorType</a
                                  >
                                </li>
                                <li>
                                  <a
                                    class="category__link js-category-link"
                                    href="../modules/aw_signer_src.html#CapacityCreditDelegationAuthSigOptions"
                                    data-id="/modules/aw_signer_src.html#CapacityCreditDelegationAuthSigOptions"
                                    ><svg
                                      class="tsd-kind-icon"
                                      viewBox="0 0 24 24"
                                    >
                                      <use
                                        href="../assets/icons.svg#icon-4194304"
                                      ></use></svg
                                    >CapacityCreditDelegationAuthSigOptions</a
                                  >
                                </li>
                                <li>
                                  <a
                                    class="category__link js-category-link"
                                    href="../modules/aw_signer_src.html#CapacityCreditInfo"
                                    data-id="/modules/aw_signer_src.html#CapacityCreditInfo"
                                    ><svg
                                      class="tsd-kind-icon"
                                      viewBox="0 0 24 24"
                                    >
                                      <use
                                        href="../assets/icons.svg#icon-4194304"
                                      ></use></svg
                                    >CapacityCreditInfo</a
                                  >
                                </li>
                                <li>
                                  <a
                                    class="category__link js-category-link"
                                    href="../modules/aw_signer_src.html#CapacityCreditMintOptions"
                                    data-id="/modules/aw_signer_src.html#CapacityCreditMintOptions"
                                    ><svg
                                      class="tsd-kind-icon"
                                      viewBox="0 0 24 24"
                                    >
                                      <use
                                        href="../assets/icons.svg#icon-4194304"
                                      ></use></svg
                                    >CapacityCreditMintOptions</a
                                  >
                                </li>
                                <li>
                                  <a
                                    class="category__link js-category-link"
                                    href="../modules/aw_signer_src.html#CredentialNames"
                                    data-id="/modules/aw_signer_src.html#CredentialNames"
                                    ><svg
                                      class="tsd-kind-icon"
                                      viewBox="0 0 24 24"
                                    >
                                      <use
                                        href="../assets/icons.svg#icon-4194304"
                                      ></use></svg
                                    >CredentialNames</a
                                  >
                                </li>
                                <li>
                                  <a
                                    class="category__link js-category-link"
                                    href="../modules/aw_signer_src.html#CredentialStore"
                                    data-id="/modules/aw_signer_src.html#CredentialStore"
                                    ><svg
                                      class="tsd-kind-icon"
                                      viewBox="0 0 24 24"
                                    >
                                      <use
                                        href="../assets/icons.svg#icon-4194304"
                                      ></use></svg
                                    >CredentialStore</a
                                  >
                                </li>
                                <li>
                                  <a
                                    class="category__link js-category-link"
                                    href="../modules/aw_signer_src.html#CredentialsFor"
                                    data-id="/modules/aw_signer_src.html#CredentialsFor"
                                    ><svg
                                      class="tsd-kind-icon"
                                      viewBox="0 0 24 24"
                                    >
                                      <use
                                        href="../assets/icons.svg#icon-4194304"
                                      ></use></svg
                                    >CredentialsFor</a
                                  >
                                </li>
                                <li>
                                  <a
                                    class="category__link js-category-link"
                                    href="../modules/aw_signer_src.html#DelegatedPkpInfo"
                                    data-id="/modules/aw_signer_src.html#DelegatedPkpInfo"
                                    ><svg
                                      class="tsd-kind-icon"
                                      viewBox="0 0 24 24"
                                    >
                                      <use
                                        href="../assets/icons.svg#icon-4194304"
                                      ></use></svg
                                    >DelegatedPkpInfo</a
                                  >
                                </li>
                                <li>
                                  <a
                                    class="category__link js-category-link"
                                    href="../modules/aw_signer_src.html#Delegatee"
                                    data-id="/modules/aw_signer_src.html#Delegatee"
                                    ><svg
                                      class="tsd-kind-icon"
                                      viewBox="0 0 24 24"
                                    >
                                      <use
                                        href="../assets/icons.svg#icon-4194304"
                                      ></use></svg
                                    >Delegatee</a
                                  >
                                </li>
                                <li>
                                  <a
                                    class="category__link js-category-link"
                                    href="../modules/aw_signer_src.html#ErrorDetails"
                                    data-id="/modules/aw_signer_src.html#ErrorDetails"
                                    ><svg
                                      class="tsd-kind-icon"
                                      viewBox="0 0 24 24"
                                    >
                                      <use
                                        href="../assets/icons.svg#icon-4194304"
                                      ></use></svg
                                    >ErrorDetails</a
                                  >
                                </li>
                                <li>
                                  <a
                                    class="category__link js-category-link"
                                    href="../modules/aw_signer_src.html#IntentMatcher"
                                    data-id="/modules/aw_signer_src.html#IntentMatcher"
                                    ><svg
                                      class="tsd-kind-icon"
                                      viewBox="0 0 24 24"
                                    >
                                      <use
                                        href="../assets/icons.svg#icon-4194304"
                                      ></use></svg
                                    >IntentMatcher</a
                                  >
                                </li>
                                <li>
                                  <a
                                    class="category__link js-category-link"
                                    href="../modules/aw_signer_src.html#IntentMatcherResponse"
                                    data-id="/modules/aw_signer_src.html#IntentMatcherResponse"
                                    ><svg
                                      class="tsd-kind-icon"
                                      viewBox="0 0 24 24"
                                    >
                                      <use
                                        href="../assets/icons.svg#icon-4194304"
                                      ></use></svg
                                    >IntentMatcherResponse</a
                                  >
                                </li>
                                <li>
                                  <a
                                    class="category__link js-category-link"
                                    href="../modules/aw_signer_src.html#LitNetwork"
                                    data-id="/modules/aw_signer_src.html#LitNetwork"
                                    ><svg
                                      class="tsd-kind-icon"
                                      viewBox="0 0 24 24"
                                    >
                                      <use
                                        href="../assets/icons.svg#icon-4194304"
                                      ></use></svg
                                    >LitNetwork</a
                                  >
                                </li>
                                <li>
                                  <a
                                    class="category__link js-category-link"
                                    href="../modules/aw_signer_src.html#PkpInfo"
                                    data-id="/modules/aw_signer_src.html#PkpInfo"
                                    ><svg
                                      class="tsd-kind-icon"
                                      viewBox="0 0 24 24"
                                    >
                                      <use
                                        href="../assets/icons.svg#icon-4194304"
                                      ></use></svg
                                    >PkpInfo</a
                                  >
                                </li>
                                <li>
                                  <a
                                    class="category__link js-category-link"
                                    href="../modules/aw_signer_src.html#ToolRegistryConfig"
                                    data-id="/modules/aw_signer_src.html#ToolRegistryConfig"
                                    ><svg
                                      class="tsd-kind-icon"
                                      viewBox="0 0 24 24"
                                    >
                                      <use
                                        href="../assets/icons.svg#icon-4194304"
                                      ></use></svg
                                    >ToolRegistryConfig</a
                                  >
                                </li>
                                <li>
                                  <a
                                    class="category__link js-category-link"
                                    href="../modules/aw_signer_src.html#UnknownRegisteredToolWithPolicy"
                                    data-id="/modules/aw_signer_src.html#UnknownRegisteredToolWithPolicy"
                                    ><svg
                                      class="tsd-kind-icon"
                                      viewBox="0 0 24 24"
                                    >
                                      <use
                                        href="../assets/icons.svg#icon-4194304"
                                      ></use></svg
                                    >UnknownRegisteredToolWithPolicy</a
                                  >
                                </li>
                              </ul>
                            </li>
                          </ul>
                        </li>
                      </ul>
                    </li>
                    <li>
                      <span
                        class="js-category-title category__title"
                        data-id="root-packages-aw-subagent-gaia"
                        ><div
                          class="category__folder"
                          data-id="root-packages-aw-subagent-gaia"
                        ></div>
                        aw-subagent-gaia</span
                      >
                      <ul
                        class="js-category-list category"
                        data-id="root-packages-aw-subagent-gaia"
                      >
                        <li>
                          <span
                            class="js-category-title category__title"
                            data-id="root-packages-aw-subagent-gaia-src"
                            ><div
                              class="category__folder"
                              data-id="root-packages-aw-subagent-gaia-src"
                            ></div>
                            src</span
                          >
                          <ul
                            class="js-category-list category"
                            data-id="root-packages-aw-subagent-gaia-src"
                          >
                            <li>
                              <a
                                class="category__link js-category-link category__link--ts"
                                href="../modules/aw_subagent_gaia_src.html"
                                data-id="/modules/aw_subagent_gaia_src.html"
                                >index.ts</a
                              >
                              <ul>
                                <li>
                                  <a
                                    class="category__link js-category-link"
                                    href="aw_subagent_gaia_src.OpenAiIntentMatcher.html"
                                    data-id="/classes/aw_subagent_gaia_src.OpenAiIntentMatcher.html"
                                    ><svg
                                      class="tsd-kind-icon"
                                      viewBox="0 0 24 24"
                                    >
                                      <use
                                        href="../assets/icons.svg#icon-128"
                                      ></use></svg
                                    >OpenAiIntentMatcher</a
                                  >
                                </li>
                              </ul>
                            </li>
                          </ul>
                        </li>
                      </ul>
                    </li>
                    <li>
                      <span
                        class="js-category-title category__title"
                        data-id="root-packages-aw-subagent-openai"
                        ><div
                          class="category__folder"
                          data-id="root-packages-aw-subagent-openai"
                        ></div>
                        aw-subagent-openai</span
                      >
                      <ul
                        class="js-category-list category"
                        data-id="root-packages-aw-subagent-openai"
                      >
                        <li>
                          <span
                            class="js-category-title category__title"
                            data-id="root-packages-aw-subagent-openai-src"
                            ><div
                              class="category__folder"
                              data-id="root-packages-aw-subagent-openai-src"
                            ></div>
                            src</span
                          >
                          <ul
                            class="js-category-list category"
                            data-id="root-packages-aw-subagent-openai-src"
                          >
                            <li>
                              <a
                                class="category__link js-category-link category__link--ts"
                                href="../modules/aw_subagent_openai_src.html"
                                data-id="/modules/aw_subagent_openai_src.html"
                                >index.ts</a
                              >
                              <ul>
                                <li>
                                  <a
                                    class="category__link js-category-link"
                                    href="aw_subagent_openai_src.OpenAiIntentMatcher.html"
                                    data-id="/classes/aw_subagent_openai_src.OpenAiIntentMatcher.html"
                                    ><svg
                                      class="tsd-kind-icon"
                                      viewBox="0 0 24 24"
                                    >
                                      <use
                                        href="../assets/icons.svg#icon-128"
                                      ></use></svg
                                    >OpenAiIntentMatcher</a
                                  >
                                </li>
                              </ul>
                            </li>
                          </ul>
                        </li>
                      </ul>
                    </li>
                    <li>
                      <span
                        class="js-category-title category__title"
                        data-id="root-packages-aw-tool-erc20-transfer"
                        ><div
                          class="category__folder"
                          data-id="root-packages-aw-tool-erc20-transfer"
                        ></div>
                        aw-tool-erc20-transfer</span
                      >
                      <ul
                        class="js-category-list category"
                        data-id="root-packages-aw-tool-erc20-transfer"
                      >
                        <li>
                          <span
                            class="js-category-title category__title"
                            data-id="root-packages-aw-tool-erc20-transfer-src"
                            ><div
                              class="category__folder"
                              data-id="root-packages-aw-tool-erc20-transfer-src"
                            ></div>
                            src</span
                          >
                          <ul
                            class="js-category-list category"
                            data-id="root-packages-aw-tool-erc20-transfer-src"
                          >
                            <li>
                              <a
                                class="category__link js-category-link category__link--ts"
                                href="../modules/aw_tool_erc20_transfer_src.html"
                                data-id="/modules/aw_tool_erc20_transfer_src.html"
                                >index.ts</a
                              >
                              <ul>
                                <li>
                                  <a
                                    class="category__link js-category-link"
                                    href="../variables/aw_tool_erc20_transfer_src.ERC20Transfer.html"
                                    data-id="/variables/aw_tool_erc20_transfer_src.ERC20Transfer.html"
                                    ><svg
                                      class="tsd-kind-icon"
                                      viewBox="0 0 24 24"
                                    >
                                      <use
                                        href="../assets/icons.svg#icon-32"
                                      ></use></svg
                                    >ERC20Transfer</a
                                  >
                                </li>
                              </ul>
                            </li>
                          </ul>
                        </li>
                      </ul>
                    </li>
                    <li>
                      <span
                        class="js-category-title category__title"
                        data-id="root-packages-aw-tool-registry"
                        ><div
                          class="category__folder"
                          data-id="root-packages-aw-tool-registry"
                        ></div>
                        aw-tool-registry</span
                      >
                      <ul
                        class="js-category-list category"
                        data-id="root-packages-aw-tool-registry"
                      >
                        <li>
                          <span
                            class="js-category-title category__title"
                            data-id="root-packages-aw-tool-registry-src"
                            ><div
                              class="category__folder"
                              data-id="root-packages-aw-tool-registry-src"
                            ></div>
                            src</span
                          >
                          <ul
                            class="js-category-list category"
                            data-id="root-packages-aw-tool-registry-src"
                          >
                            <li>
                              <a
                                class="category__link js-category-link category__link--ts"
                                href="../modules/aw_tool_registry_src.html"
                                data-id="/modules/aw_tool_registry_src.html"
                                >index.ts</a
                              >
                              <ul>
                                <li>
                                  <a
                                    class="category__link js-category-link"
                                    href="../modules/aw_tool_registry_src.html#PermittedTools"
                                    data-id="/modules/aw_tool_registry_src.html#PermittedTools"
                                    ><svg
                                      class="tsd-kind-icon"
                                      viewBox="0 0 24 24"
                                    >
                                      <use
                                        href="../assets/icons.svg#icon-4194304"
                                      ></use></svg
                                    >PermittedTools</a
                                  >
                                </li>
                                <li>
                                  <a
                                    class="category__link js-category-link"
                                    href="../modules/aw_tool_registry_src.html#getToolByIpfsCid"
                                    data-id="/modules/aw_tool_registry_src.html#getToolByIpfsCid"
                                    ><svg
                                      class="tsd-kind-icon"
                                      viewBox="0 0 24 24"
                                    >
                                      <use
                                        href="../assets/icons.svg#icon-4194304"
                                      ></use></svg
                                    >getToolByIpfsCid</a
                                  >
                                </li>
                                <li>
                                  <a
                                    class="category__link js-category-link"
                                    href="../modules/aw_tool_registry_src.html#getToolByName"
                                    data-id="/modules/aw_tool_registry_src.html#getToolByName"
                                    ><svg
                                      class="tsd-kind-icon"
                                      viewBox="0 0 24 24"
                                    >
                                      <use
                                        href="../assets/icons.svg#icon-4194304"
                                      ></use></svg
                                    >getToolByName</a
                                  >
                                </li>
                                <li>
                                  <a
                                    class="category__link js-category-link"
                                    href="../modules/aw_tool_registry_src.html#listAllTools"
                                    data-id="/modules/aw_tool_registry_src.html#listAllTools"
                                    ><svg
                                      class="tsd-kind-icon"
                                      viewBox="0 0 24 24"
                                    >
                                      <use
                                        href="../assets/icons.svg#icon-4194304"
                                      ></use></svg
                                    >listAllTools</a
                                  >
                                </li>
                                <li>
                                  <a
                                    class="category__link js-category-link"
                                    href="../modules/aw_tool_registry_src.html#listToolsByNetwork"
                                    data-id="/modules/aw_tool_registry_src.html#listToolsByNetwork"
                                    ><svg
                                      class="tsd-kind-icon"
                                      viewBox="0 0 24 24"
                                    >
                                      <use
                                        href="../assets/icons.svg#icon-4194304"
                                      ></use></svg
                                    >listToolsByNetwork</a
                                  >
                                </li>
                                <li>
                                  <a
                                    class="category__link js-category-link"
                                    href="../types/aw_tool_registry_src.LitNetwork.html"
                                    data-id="/types/aw_tool_registry_src.LitNetwork.html"
                                    ><svg
                                      class="tsd-kind-icon"
                                      viewBox="0 0 24 24"
                                    >
                                      <use
                                        href="../assets/icons.svg#icon-2097152"
                                      ></use></svg
                                    >LitNetwork</a
                                  >
                                </li>
                                <li>
                                  <a
                                    class="category__link js-category-link"
                                    href="../types/aw_tool_registry_src.NetworkSpecificTool.html"
                                    data-id="/types/aw_tool_registry_src.NetworkSpecificTool.html"
                                    ><svg
                                      class="tsd-kind-icon"
                                      viewBox="0 0 24 24"
                                    >
                                      <use
                                        href="../assets/icons.svg#icon-2097152"
                                      ></use></svg
                                    >NetworkSpecificTool</a
                                  >
                                </li>
                                <li>
                                  <a
                                    class="category__link js-category-link"
                                    href="../functions/aw_tool_registry_src.registerTool.html"
                                    data-id="/functions/aw_tool_registry_src.registerTool.html"
                                    ><svg
                                      class="tsd-kind-icon"
                                      viewBox="0 0 24 24"
                                    >
                                      <use
                                        href="../assets/icons.svg#icon-64"
                                      ></use></svg
                                    >registerTool</a
                                  >
                                </li>
                              </ul>
                            </li>
                          </ul>
                        </li>
                      </ul>
                    </li>
                    <li>
                      <span
                        class="js-category-title category__title"
                        data-id="root-packages-aw-tool-sign-ecdsa"
                        ><div
                          class="category__folder"
                          data-id="root-packages-aw-tool-sign-ecdsa"
                        ></div>
                        aw-tool-sign-ecdsa</span
                      >
                      <ul
                        class="js-category-list category"
                        data-id="root-packages-aw-tool-sign-ecdsa"
                      >
                        <li>
                          <span
                            class="js-category-title category__title"
                            data-id="root-packages-aw-tool-sign-ecdsa-src"
                            ><div
                              class="category__folder"
                              data-id="root-packages-aw-tool-sign-ecdsa-src"
                            ></div>
                            src</span
                          >
                          <ul
                            class="js-category-list category"
                            data-id="root-packages-aw-tool-sign-ecdsa-src"
                          >
                            <li>
                              <a
                                class="category__link js-category-link category__link--ts"
                                href="../modules/aw_tool_sign_ecdsa_src.html"
                                data-id="/modules/aw_tool_sign_ecdsa_src.html"
                                >index.ts</a
                              >
                              <ul>
                                <li>
                                  <a
                                    class="category__link js-category-link"
                                    href="../variables/aw_tool_sign_ecdsa_src.SignEcdsa.html"
                                    data-id="/variables/aw_tool_sign_ecdsa_src.SignEcdsa.html"
                                    ><svg
                                      class="tsd-kind-icon"
                                      viewBox="0 0 24 24"
                                    >
                                      <use
                                        href="../assets/icons.svg#icon-32"
                                      ></use></svg
                                    >SignEcdsa</a
                                  >
                                </li>
                              </ul>
                            </li>
                          </ul>
                        </li>
                      </ul>
                    </li>
                    <li>
                      <span
                        class="js-category-title category__title"
                        data-id="root-packages-aw-tool-uniswap-swap"
                        ><div
                          class="category__folder"
                          data-id="root-packages-aw-tool-uniswap-swap"
                        ></div>
                        aw-tool-uniswap-swap</span
                      >
                      <ul
                        class="js-category-list category"
                        data-id="root-packages-aw-tool-uniswap-swap"
                      >
                        <li>
                          <span
                            class="js-category-title category__title"
                            data-id="root-packages-aw-tool-uniswap-swap-src"
                            ><div
                              class="category__folder"
                              data-id="root-packages-aw-tool-uniswap-swap-src"
                            ></div>
                            src</span
                          >
                          <ul
                            class="js-category-list category"
                            data-id="root-packages-aw-tool-uniswap-swap-src"
                          >
                            <li>
                              <a
                                class="category__link js-category-link category__link--ts"
                                href="../modules/aw_tool_uniswap_swap_src.html"
                                data-id="/modules/aw_tool_uniswap_swap_src.html"
                                >index.ts</a
                              >
                              <ul>
                                <li>
                                  <a
                                    class="category__link js-category-link"
                                    href="../variables/aw_tool_uniswap_swap_src.UniswapSwap.html"
                                    data-id="/variables/aw_tool_uniswap_swap_src.UniswapSwap.html"
                                    ><svg
                                      class="tsd-kind-icon"
                                      viewBox="0 0 24 24"
                                    >
                                      <use
                                        href="../assets/icons.svg#icon-32"
                                      ></use></svg
                                    >UniswapSwap</a
                                  >
                                </li>
                              </ul>
                            </li>
                          </ul>
                        </li>
                      </ul>
                    </li>
                    <li>
                      <span
                        class="js-category-title category__title"
                        data-id="root-packages-aw-tool"
                        ><div
                          class="category__folder"
                          data-id="root-packages-aw-tool"
                        ></div>
                        aw-tool</span
                      >
                      <ul
                        class="js-category-list category"
                        data-id="root-packages-aw-tool"
                      >
                        <li>
                          <span
                            class="js-category-title category__title"
                            data-id="root-packages-aw-tool-src"
                            ><div
                              class="category__folder"
                              data-id="root-packages-aw-tool-src"
                            ></div>
                            src</span
                          >
                          <ul
                            class="js-category-list category"
                            data-id="root-packages-aw-tool-src"
                          >
                            <li>
                              <a
                                class="category__link js-category-link category__link--ts"
                                href="../modules/aw_tool_src.html"
                                data-id="/modules/aw_tool_src.html"
                                >index.ts</a
                              >
                              <ul>
                                <li>
                                  <a
                                    class="category__link js-category-link"
                                    href="../modules/aw_tool_src.html#AwTool"
                                    data-id="/modules/aw_tool_src.html#AwTool"
                                    ><svg
                                      class="tsd-kind-icon"
                                      viewBox="0 0 24 24"
                                    >
                                      <use
                                        href="../assets/icons.svg#icon-4194304"
                                      ></use></svg
                                    >AwTool</a
                                  >
                                </li>
                                <li>
                                  <a
                                    class="category__link js-category-link"
                                    href="../interfaces/aw_tool_src.NetworkConfig.html"
                                    data-id="/interfaces/aw_tool_src.NetworkConfig.html"
                                    ><svg
                                      class="tsd-kind-icon"
                                      viewBox="0 0 24 24"
                                    >
                                      <use
                                        href="../assets/icons.svg#icon-256"
                                      ></use></svg
                                    >NetworkConfig</a
                                  >
                                </li>
                                <li>
                                  <a
                                    class="category__link js-category-link"
                                    href="../types/aw_tool_src.EthereumAddress.html"
                                    data-id="/types/aw_tool_src.EthereumAddress.html"
                                    ><svg
                                      class="tsd-kind-icon"
                                      viewBox="0 0 24 24"
                                    >
                                      <use
                                        href="../assets/icons.svg#icon-2097152"
                                      ></use></svg
                                    >EthereumAddress</a
                                  >
                                </li>
                                <li>
                                  <a
                                    class="category__link js-category-link"
                                    href="../types/aw_tool_src.SupportedLitNetwork.html"
                                    data-id="/types/aw_tool_src.SupportedLitNetwork.html"
                                    ><svg
                                      class="tsd-kind-icon"
                                      viewBox="0 0 24 24"
                                    >
                                      <use
                                        href="../assets/icons.svg#icon-2097152"
                                      ></use></svg
                                    >SupportedLitNetwork</a
                                  >
                                </li>
                                <li>
                                  <a
                                    class="category__link js-category-link"
                                    href="../variables/aw_tool_src.BaseEthereumAddressSchema.html"
                                    data-id="/variables/aw_tool_src.BaseEthereumAddressSchema.html"
                                    ><svg
                                      class="tsd-kind-icon"
                                      viewBox="0 0 24 24"
                                    >
                                      <use
                                        href="../assets/icons.svg#icon-32"
                                      ></use></svg
                                    >BaseEthereumAddressSchema</a
                                  >
                                </li>
                                <li>
                                  <a
                                    class="category__link js-category-link"
                                    href="../variables/aw_tool_src.NETWORK_CONFIG.html"
                                    data-id="/variables/aw_tool_src.NETWORK_CONFIG.html"
                                    ><svg
                                      class="tsd-kind-icon"
                                      viewBox="0 0 24 24"
                                    >
                                      <use
                                        href="../assets/icons.svg#icon-32"
                                      ></use></svg
                                    >NETWORK_CONFIG</a
                                  >
                                </li>
                                <li>
                                  <a
                                    class="category__link js-category-link"
                                    href="../variables/aw_tool_src.NETWORK_CONFIGS.html"
                                    data-id="/variables/aw_tool_src.NETWORK_CONFIGS.html"
                                    ><svg
                                      class="tsd-kind-icon"
                                      viewBox="0 0 24 24"
                                    >
                                      <use
                                        href="../assets/icons.svg#icon-32"
                                      ></use></svg
                                    >NETWORK_CONFIGS</a
                                  >
                                </li>
                                <li>
                                  <a
                                    class="category__link js-category-link"
                                    href="../functions/aw_tool_src.checkLitAuthAddressIsDelegatee.html"
                                    data-id="/functions/aw_tool_src.checkLitAuthAddressIsDelegatee.html"
                                    ><svg
                                      class="tsd-kind-icon"
                                      viewBox="0 0 24 24"
                                    >
                                      <use
                                        href="../assets/icons.svg#icon-64"
                                      ></use></svg
                                    >checkLitAuthAddressIsDelegatee</a
                                  >
                                </li>
                                <li>
                                  <a
                                    class="category__link js-category-link"
                                    href="../functions/aw_tool_src.fetchToolPolicyFromRegistry.html"
                                    data-id="/functions/aw_tool_src.fetchToolPolicyFromRegistry.html"
                                    ><svg
                                      class="tsd-kind-icon"
                                      viewBox="0 0 24 24"
                                    >
                                      <use
                                        href="../assets/icons.svg#icon-64"
                                      ></use></svg
                                    >fetchToolPolicyFromRegistry</a
                                  >
                                </li>
                                <li>
                                  <a
                                    class="category__link js-category-link"
                                    href="../functions/aw_tool_src.getPkpInfo.html"
                                    data-id="/functions/aw_tool_src.getPkpInfo.html"
                                    ><svg
                                      class="tsd-kind-icon"
                                      viewBox="0 0 24 24"
                                    >
                                      <use
                                        href="../assets/icons.svg#icon-64"
                                      ></use></svg
                                    >getPkpInfo</a
                                  >
                                </li>
                                <li>
                                  <a
                                    class="category__link js-category-link"
                                    href="../functions/aw_tool_src.getPkpToolRegistryContract.html"
                                    data-id="/functions/aw_tool_src.getPkpToolRegistryContract.html"
                                    ><svg
                                      class="tsd-kind-icon"
                                      viewBox="0 0 24 24"
                                    >
                                      <use
                                        href="../assets/icons.svg#icon-64"
                                      ></use></svg
                                    >getPkpToolRegistryContract</a
                                  >
                                </li>
                                <li>
                                  <a
                                    class="category__link js-category-link"
                                    href="../functions/aw_tool_src.getPolicyParameters.html"
                                    data-id="/functions/aw_tool_src.getPolicyParameters.html"
                                    ><svg
                                      class="tsd-kind-icon"
                                      viewBox="0 0 24 24"
                                    >
                                      <use
                                        href="../assets/icons.svg#icon-64"
                                      ></use></svg
                                    >getPolicyParameters</a
                                  >
                                </li>
                              </ul>
                            </li>
                          </ul>
                        </li>
                      </ul>
                    </li>
                  </ul>
                </li>
              </ul>
            </div>
          </div>
        </div>
      </div>
    </div>
    <footer>
      <p class="tsd-generator">
        Generated using
        <a href="https://typedoc.org/" target="_blank">TypeDoc</a>
      </p>
    </footer>
    <div class="overlay"></div>
    <script src="../assets/hierarchy.js"></script>
  </body>
</html>
=======
<!DOCTYPE html><html class="default" lang="en"><head><meta charSet="utf-8"/><meta http-equiv="x-ua-compatible" content="IE=edge"/><title>Admin | @lit-protocol/agent-wallet</title><meta name="description" content="Documentation for @lit-protocol/agent-wallet"/><meta name="viewport" content="width=device-width, initial-scale=1"/><link rel="stylesheet" href="../assets/style.css"/><link rel="stylesheet" href="../assets/highlight.css"/><link rel="stylesheet" href="../assets/custom.css"/><script defer src="../assets/main.js"></script><script async src="../assets/icons.js" id="tsd-icons-script"></script><script async src="../assets/search.js" id="tsd-search-script"></script><script async src="../assets/navigation.js" id="tsd-nav-script"></script><link rel="stylesheet" href="../assets/hierarchy.css"/></head><body><script>document.documentElement.dataset.theme = localStorage.getItem("tsd-theme") || "os";document.body.style.display="none";setTimeout(() => app?app.showPage():document.body.style.removeProperty("display"),500)</script><header class="tsd-page-toolbar"><div class="tsd-toolbar-contents container"><div class="table-cell" id="tsd-search" data-base=".."><div class="field"><label for="tsd-search-field" class="tsd-widget tsd-toolbar-icon search no-caption"><svg width="16" height="16" viewBox="0 0 16 16" fill="none"><use href="../assets/icons.svg#icon-search"></use></svg></label><input type="text" id="tsd-search-field" aria-label="Search"/></div><div class="field"><div id="tsd-toolbar-links"></div></div><ul class="results"><li class="state loading">Preparing search index...</li><li class="state failure">The search index is not available</li></ul><a href="../index.html" class="title">@lit-protocol/agent-wallet</a></div><div class="table-cell" id="tsd-widgets"><a href="#" class="tsd-widget tsd-toolbar-icon menu no-caption" data-toggle="menu" aria-label="Menu"><svg width="16" height="16" viewBox="0 0 16 16" fill="none"><use href="../assets/icons.svg#icon-menu"></use></svg></a></div></div></header><div class="container container-main"><div class="col-content"><div class="tsd-page-title"><ul class="tsd-breadcrumb"><li><a href="../index.html">@lit-protocol/agent-wallet</a></li><li><a href="../modules/agent_wallet_src.html">agent-wallet/src</a></li><li><a href="agent_wallet_src.Admin.html">Admin</a></li></ul><h1>Class Admin</h1></div><section class="tsd-panel tsd-comment"><div class="tsd-comment tsd-typography"><p>The <code>Admin</code> class is responsible for the ownership of the PKP (Programmable Key Pair),
the registration and management of tools, policies, and delegatees.</p>
</div><div class="tsd-comment tsd-typography"></div></section><aside class="tsd-sources"><ul><li>Defined in <a href="https://github.com/LIT-Protocol/agent-wallet/blob/f650bc793f04e7844d8490ec62954a2d4af65a52/packages/aw-signer/src/lib/admin.ts#L28">packages/aw-signer/src/lib/admin.ts:28</a></li></ul></aside><section class="tsd-panel-group tsd-index-group"><section class="tsd-panel tsd-index-panel"><details class="tsd-index-content tsd-index-accordion" open><summary class="tsd-accordion-summary tsd-index-summary"><h5 class="tsd-index-heading uppercase" role="button" aria-expanded="false" tabIndex="0"><svg width="16" height="16" viewBox="0 0 16 16" fill="none"><use href="../assets/icons.svg#icon-chevronSmall"></use></svg> Index</h5></summary><div class="tsd-accordion-details"><section class="tsd-index-section"><h3 class="tsd-index-heading">Properties</h3><div class="tsd-index-list"><a href="agent_wallet_src.Admin.html#litNetwork" class="tsd-index-link"><svg class="tsd-kind-icon" viewBox="0 0 24 24"><use href="../assets/icons.svg#icon-1024"></use></svg><span>lit<wbr/>Network</span></a>
</div></section><section class="tsd-index-section"><h3 class="tsd-index-heading">Methods</h3><div class="tsd-index-list"><a href="agent_wallet_src.Admin.html#addDelegatee" class="tsd-index-link"><svg class="tsd-kind-icon" viewBox="0 0 24 24"><use href="../assets/icons.svg#icon-2048"></use></svg><span>add<wbr/>Delegatee</span></a>
<a href="agent_wallet_src.Admin.html#disableTool" class="tsd-index-link"><svg class="tsd-kind-icon" viewBox="0 0 24 24"><use href="../assets/icons.svg#icon-2048"></use></svg><span>disable<wbr/>Tool</span></a>
<a href="agent_wallet_src.Admin.html#disableToolPolicyForDelegatee" class="tsd-index-link"><svg class="tsd-kind-icon" viewBox="0 0 24 24"><use href="../assets/icons.svg#icon-2048"></use></svg><span>disable<wbr/>Tool<wbr/>Policy<wbr/>For<wbr/>Delegatee</span></a>
<a href="agent_wallet_src.Admin.html#disconnect" class="tsd-index-link"><svg class="tsd-kind-icon" viewBox="0 0 24 24"><use href="../assets/icons.svg#icon-2048"></use></svg><span>disconnect</span></a>
<a href="agent_wallet_src.Admin.html#enableTool" class="tsd-index-link"><svg class="tsd-kind-icon" viewBox="0 0 24 24"><use href="../assets/icons.svg#icon-2048"></use></svg><span>enable<wbr/>Tool</span></a>
<a href="agent_wallet_src.Admin.html#enableToolPolicyForDelegatee" class="tsd-index-link"><svg class="tsd-kind-icon" viewBox="0 0 24 24"><use href="../assets/icons.svg#icon-2048"></use></svg><span>enable<wbr/>Tool<wbr/>Policy<wbr/>For<wbr/>Delegatee</span></a>
<a href="agent_wallet_src.Admin.html#getAllToolPolicyParametersForDelegatee" class="tsd-index-link"><svg class="tsd-kind-icon" viewBox="0 0 24 24"><use href="../assets/icons.svg#icon-2048"></use></svg><span>get<wbr/>All<wbr/>Tool<wbr/>Policy<wbr/>Parameters<wbr/>For<wbr/>Delegatee</span></a>
<a href="agent_wallet_src.Admin.html#getDelegatees" class="tsd-index-link"><svg class="tsd-kind-icon" viewBox="0 0 24 24"><use href="../assets/icons.svg#icon-2048"></use></svg><span>get<wbr/>Delegatees</span></a>
<a href="agent_wallet_src.Admin.html#getPermittedToolsForDelegatee" class="tsd-index-link"><svg class="tsd-kind-icon" viewBox="0 0 24 24"><use href="../assets/icons.svg#icon-2048"></use></svg><span>get<wbr/>Permitted<wbr/>Tools<wbr/>For<wbr/>Delegatee</span></a>
<a href="agent_wallet_src.Admin.html#getPkpByTokenId" class="tsd-index-link"><svg class="tsd-kind-icon" viewBox="0 0 24 24"><use href="../assets/icons.svg#icon-2048"></use></svg><span>get<wbr/>Pkp<wbr/>By<wbr/>Token<wbr/>Id</span></a>
<a href="agent_wallet_src.Admin.html#getPkps" class="tsd-index-link"><svg class="tsd-kind-icon" viewBox="0 0 24 24"><use href="../assets/icons.svg#icon-2048"></use></svg><span>get<wbr/>Pkps</span></a>
<a href="agent_wallet_src.Admin.html#getRegisteredTool" class="tsd-index-link"><svg class="tsd-kind-icon" viewBox="0 0 24 24"><use href="../assets/icons.svg#icon-2048"></use></svg><span>get<wbr/>Registered<wbr/>Tool</span></a>
<a href="agent_wallet_src.Admin.html#getRegisteredToolsAndDelegateesForPkp" class="tsd-index-link"><svg class="tsd-kind-icon" viewBox="0 0 24 24"><use href="../assets/icons.svg#icon-2048"></use></svg><span>get<wbr/>Registered<wbr/>Tools<wbr/>And<wbr/>Delegatees<wbr/>For<wbr/>Pkp</span></a>
<a href="agent_wallet_src.Admin.html#getToolPolicyForDelegatee" class="tsd-index-link"><svg class="tsd-kind-icon" viewBox="0 0 24 24"><use href="../assets/icons.svg#icon-2048"></use></svg><span>get<wbr/>Tool<wbr/>Policy<wbr/>For<wbr/>Delegatee</span></a>
<a href="agent_wallet_src.Admin.html#getToolPolicyParameterForDelegatee" class="tsd-index-link"><svg class="tsd-kind-icon" viewBox="0 0 24 24"><use href="../assets/icons.svg#icon-2048"></use></svg><span>get<wbr/>Tool<wbr/>Policy<wbr/>Parameter<wbr/>For<wbr/>Delegatee</span></a>
<a href="agent_wallet_src.Admin.html#getToolPolicyParametersForDelegatee" class="tsd-index-link"><svg class="tsd-kind-icon" viewBox="0 0 24 24"><use href="../assets/icons.svg#icon-2048"></use></svg><span>get<wbr/>Tool<wbr/>Policy<wbr/>Parameters<wbr/>For<wbr/>Delegatee</span></a>
<a href="agent_wallet_src.Admin.html#isDelegatee" class="tsd-index-link"><svg class="tsd-kind-icon" viewBox="0 0 24 24"><use href="../assets/icons.svg#icon-2048"></use></svg><span>is<wbr/>Delegatee</span></a>
<a href="agent_wallet_src.Admin.html#isToolPermittedForDelegatee" class="tsd-index-link"><svg class="tsd-kind-icon" viewBox="0 0 24 24"><use href="../assets/icons.svg#icon-2048"></use></svg><span>is<wbr/>Tool<wbr/>Permitted<wbr/>For<wbr/>Delegatee</span></a>
<a href="agent_wallet_src.Admin.html#isToolRegistered" class="tsd-index-link"><svg class="tsd-kind-icon" viewBox="0 0 24 24"><use href="../assets/icons.svg#icon-2048"></use></svg><span>is<wbr/>Tool<wbr/>Registered</span></a>
<a href="agent_wallet_src.Admin.html#mintPkp" class="tsd-index-link"><svg class="tsd-kind-icon" viewBox="0 0 24 24"><use href="../assets/icons.svg#icon-2048"></use></svg><span>mint<wbr/>Pkp</span></a>
<a href="agent_wallet_src.Admin.html#permitToolForDelegatee" class="tsd-index-link"><svg class="tsd-kind-icon" viewBox="0 0 24 24"><use href="../assets/icons.svg#icon-2048"></use></svg><span>permit<wbr/>Tool<wbr/>For<wbr/>Delegatee</span></a>
<a href="agent_wallet_src.Admin.html#registerTool" class="tsd-index-link"><svg class="tsd-kind-icon" viewBox="0 0 24 24"><use href="../assets/icons.svg#icon-2048"></use></svg><span>register<wbr/>Tool</span></a>
<a href="agent_wallet_src.Admin.html#removeDelegatee" class="tsd-index-link"><svg class="tsd-kind-icon" viewBox="0 0 24 24"><use href="../assets/icons.svg#icon-2048"></use></svg><span>remove<wbr/>Delegatee</span></a>
<a href="agent_wallet_src.Admin.html#removeTool" class="tsd-index-link"><svg class="tsd-kind-icon" viewBox="0 0 24 24"><use href="../assets/icons.svg#icon-2048"></use></svg><span>remove<wbr/>Tool</span></a>
<a href="agent_wallet_src.Admin.html#removeToolPolicyForDelegatee" class="tsd-index-link"><svg class="tsd-kind-icon" viewBox="0 0 24 24"><use href="../assets/icons.svg#icon-2048"></use></svg><span>remove<wbr/>Tool<wbr/>Policy<wbr/>For<wbr/>Delegatee</span></a>
<a href="agent_wallet_src.Admin.html#removeToolPolicyParametersForDelegatee" class="tsd-index-link"><svg class="tsd-kind-icon" viewBox="0 0 24 24"><use href="../assets/icons.svg#icon-2048"></use></svg><span>remove<wbr/>Tool<wbr/>Policy<wbr/>Parameters<wbr/>For<wbr/>Delegatee</span></a>
<a href="agent_wallet_src.Admin.html#setToolPolicyForDelegatee" class="tsd-index-link"><svg class="tsd-kind-icon" viewBox="0 0 24 24"><use href="../assets/icons.svg#icon-2048"></use></svg><span>set<wbr/>Tool<wbr/>Policy<wbr/>For<wbr/>Delegatee</span></a>
<a href="agent_wallet_src.Admin.html#setToolPolicyParametersForDelegatee" class="tsd-index-link"><svg class="tsd-kind-icon" viewBox="0 0 24 24"><use href="../assets/icons.svg#icon-2048"></use></svg><span>set<wbr/>Tool<wbr/>Policy<wbr/>Parameters<wbr/>For<wbr/>Delegatee</span></a>
<a href="agent_wallet_src.Admin.html#transferPkpOwnership" class="tsd-index-link"><svg class="tsd-kind-icon" viewBox="0 0 24 24"><use href="../assets/icons.svg#icon-2048"></use></svg><span>transfer<wbr/>Pkp<wbr/>Ownership</span></a>
<a href="agent_wallet_src.Admin.html#unpermitToolForDelegatee" class="tsd-index-link"><svg class="tsd-kind-icon" viewBox="0 0 24 24"><use href="../assets/icons.svg#icon-2048"></use></svg><span>unpermit<wbr/>Tool<wbr/>For<wbr/>Delegatee</span></a>
<a href="agent_wallet_src.Admin.html#create" class="tsd-index-link"><svg class="tsd-kind-icon" viewBox="0 0 24 24"><use href="../assets/icons.svg#icon-2048"></use></svg><span>create</span></a>
</div></section></div></details></section></section><section class="tsd-panel-group tsd-member-group"><h2>Properties</h2><section class="tsd-panel tsd-member"><a id="litNetwork" class="tsd-anchor"></a><h3 class="tsd-anchor-link"><code class="tsd-tag ts-flagReadonly">Readonly</code> <span>lit<wbr/>Network</span><a href="#litNetwork" aria-label="Permalink" class="tsd-anchor-icon"><svg viewBox="0 0 24 24"><use href="../assets/icons.svg#icon-anchor"></use></svg></a></h3><div class="tsd-signature"><span class="tsd-kind-property">lit<wbr/>Network</span><span class="tsd-signature-symbol">:</span> <a href="../types/agent_wallet_src.LitNetwork.html" class="tsd-signature-type tsd-kind-type-alias">LitNetwork</a></div><aside class="tsd-sources"><ul><li>Defined in <a href="https://github.com/LIT-Protocol/agent-wallet/blob/f650bc793f04e7844d8490ec62954a2d4af65a52/packages/aw-signer/src/lib/admin.ts#L39">packages/aw-signer/src/lib/admin.ts:39</a></li></ul></aside></section></section><section class="tsd-panel-group tsd-member-group"><h2>Methods</h2><section class="tsd-panel tsd-member"><a id="addDelegatee" class="tsd-anchor"></a><h3 class="tsd-anchor-link"><span>add<wbr/>Delegatee</span><a href="#addDelegatee" aria-label="Permalink" class="tsd-anchor-icon"><svg viewBox="0 0 24 24"><use href="../assets/icons.svg#icon-anchor"></use></svg></a></h3><ul class="tsd-signatures"><li class="tsd-signature tsd-anchor-link"><a id="addDelegatee.addDelegatee-1" class="tsd-anchor"></a><span class="tsd-kind-call-signature">add<wbr/>Delegatee</span><span class="tsd-signature-symbol">(</span><span class="tsd-kind-parameter">pkpTokenId</span>, <span class="tsd-kind-parameter">delegatee</span><span class="tsd-signature-symbol">)</span><span class="tsd-signature-symbol">: </span><span class="tsd-signature-type">Promise</span><span class="tsd-signature-symbol">&lt;</span><span class="tsd-signature-type">any</span><span class="tsd-signature-symbol">&gt;</span><a href="#addDelegatee.addDelegatee-1" aria-label="Permalink" class="tsd-anchor-icon"><svg viewBox="0 0 24 24"><use href="../assets/icons.svg#icon-anchor"></use></svg></a></li><li class="tsd-description"><div class="tsd-comment tsd-typography"><p>Adds a delegatee for the PKP.</p>
</div><div class="tsd-parameters"><h4 class="tsd-parameters-title">Parameters</h4><ul class="tsd-parameter-list"><li><span><span class="tsd-kind-parameter">pkpTokenId</span>: <span class="tsd-signature-type">string</span></span></li><li><span><span class="tsd-kind-parameter">delegatee</span>: <span class="tsd-signature-type">string</span></span><div class="tsd-comment tsd-typography"><p>The address to add as a delegatee.</p>
</div><div class="tsd-comment tsd-typography"></div></li></ul></div><h4 class="tsd-returns-title">Returns <span class="tsd-signature-type">Promise</span><span class="tsd-signature-symbol">&lt;</span><span class="tsd-signature-type">any</span><span class="tsd-signature-symbol">&gt;</span></h4><p>A promise that resolves to the transaction receipt.</p>
<div class="tsd-comment tsd-typography"><h4>Throws</h4><p>If the tool policy registry contract is not initialized.</p>
</div><aside class="tsd-sources"><ul><li>Defined in <a href="https://github.com/LIT-Protocol/agent-wallet/blob/f650bc793f04e7844d8490ec62954a2d4af65a52/packages/aw-signer/src/lib/admin.ts#L461">packages/aw-signer/src/lib/admin.ts:461</a></li></ul></aside></li></ul></section><section class="tsd-panel tsd-member"><a id="disableTool" class="tsd-anchor"></a><h3 class="tsd-anchor-link"><span>disable<wbr/>Tool</span><a href="#disableTool" aria-label="Permalink" class="tsd-anchor-icon"><svg viewBox="0 0 24 24"><use href="../assets/icons.svg#icon-anchor"></use></svg></a></h3><ul class="tsd-signatures"><li class="tsd-signature tsd-anchor-link"><a id="disableTool.disableTool-1" class="tsd-anchor"></a><span class="tsd-kind-call-signature">disable<wbr/>Tool</span><span class="tsd-signature-symbol">(</span><span class="tsd-kind-parameter">pkpTokenId</span>, <span class="tsd-kind-parameter">toolIpfsCid</span><span class="tsd-signature-symbol">)</span><span class="tsd-signature-symbol">: </span><span class="tsd-signature-type">Promise</span><span class="tsd-signature-symbol">&lt;</span><span class="tsd-signature-type">any</span><span class="tsd-signature-symbol">&gt;</span><a href="#disableTool.disableTool-1" aria-label="Permalink" class="tsd-anchor-icon"><svg viewBox="0 0 24 24"><use href="../assets/icons.svg#icon-anchor"></use></svg></a></li><li class="tsd-description"><div class="tsd-comment tsd-typography"><p>Disables a tool for a given PKP.</p>
</div><div class="tsd-parameters"><h4 class="tsd-parameters-title">Parameters</h4><ul class="tsd-parameter-list"><li><span><span class="tsd-kind-parameter">pkpTokenId</span>: <span class="tsd-signature-type">string</span></span><div class="tsd-comment tsd-typography"><p>The token ID of the PKP.</p>
</div><div class="tsd-comment tsd-typography"></div></li><li><span><span class="tsd-kind-parameter">toolIpfsCid</span>: <span class="tsd-signature-type">string</span></span><div class="tsd-comment tsd-typography"><p>The IPFS CID of the tool to be disabled.</p>
</div><div class="tsd-comment tsd-typography"></div></li></ul></div><h4 class="tsd-returns-title">Returns <span class="tsd-signature-type">Promise</span><span class="tsd-signature-symbol">&lt;</span><span class="tsd-signature-type">any</span><span class="tsd-signature-symbol">&gt;</span></h4><p>A promise that resolves to the transaction receipt.</p>
<div class="tsd-comment tsd-typography"><h4>Throws</h4><p>If the tool policy registry contract is not initialized.</p>
</div><aside class="tsd-sources"><ul><li>Defined in <a href="https://github.com/LIT-Protocol/agent-wallet/blob/f650bc793f04e7844d8490ec62954a2d4af65a52/packages/aw-signer/src/lib/admin.ts#L333">packages/aw-signer/src/lib/admin.ts:333</a></li></ul></aside></li></ul></section><section class="tsd-panel tsd-member"><a id="disableToolPolicyForDelegatee" class="tsd-anchor"></a><h3 class="tsd-anchor-link"><span>disable<wbr/>Tool<wbr/>Policy<wbr/>For<wbr/>Delegatee</span><a href="#disableToolPolicyForDelegatee" aria-label="Permalink" class="tsd-anchor-icon"><svg viewBox="0 0 24 24"><use href="../assets/icons.svg#icon-anchor"></use></svg></a></h3><ul class="tsd-signatures"><li class="tsd-signature tsd-anchor-link"><a id="disableToolPolicyForDelegatee.disableToolPolicyForDelegatee-1" class="tsd-anchor"></a><span class="tsd-kind-call-signature">disable<wbr/>Tool<wbr/>Policy<wbr/>For<wbr/>Delegatee</span><span class="tsd-signature-symbol">(</span><span class="tsd-kind-parameter">pkpTokenId</span>, <span class="tsd-kind-parameter">ipfsCid</span>, <span class="tsd-kind-parameter">delegatee</span><span class="tsd-signature-symbol">)</span><span class="tsd-signature-symbol">: </span><span class="tsd-signature-type">Promise</span><span class="tsd-signature-symbol">&lt;</span><span class="tsd-signature-type">any</span><span class="tsd-signature-symbol">&gt;</span><a href="#disableToolPolicyForDelegatee.disableToolPolicyForDelegatee-1" aria-label="Permalink" class="tsd-anchor-icon"><svg viewBox="0 0 24 24"><use href="../assets/icons.svg#icon-anchor"></use></svg></a></li><li class="tsd-description"><div class="tsd-comment tsd-typography"><p>Disables a policy for a specific tool and delegatee.</p>
</div><div class="tsd-parameters"><h4 class="tsd-parameters-title">Parameters</h4><ul class="tsd-parameter-list"><li><span><span class="tsd-kind-parameter">pkpTokenId</span>: <span class="tsd-signature-type">string</span></span><div class="tsd-comment tsd-typography"><p>The PKP token ID.</p>
</div><div class="tsd-comment tsd-typography"></div></li><li><span><span class="tsd-kind-parameter">ipfsCid</span>: <span class="tsd-signature-type">string</span></span><div class="tsd-comment tsd-typography"><p>The IPFS CID of the tool.</p>
</div><div class="tsd-comment tsd-typography"></div></li><li><span><span class="tsd-kind-parameter">delegatee</span>: <span class="tsd-signature-type">string</span></span><div class="tsd-comment tsd-typography"><p>The address of the delegatee.</p>
</div><div class="tsd-comment tsd-typography"></div></li></ul></div><h4 class="tsd-returns-title">Returns <span class="tsd-signature-type">Promise</span><span class="tsd-signature-symbol">&lt;</span><span class="tsd-signature-type">any</span><span class="tsd-signature-symbol">&gt;</span></h4><p>A promise that resolves to the transaction receipt.</p>
<div class="tsd-comment tsd-typography"><h4>Throws</h4><p>If the tool policy registry contract is not initialized.</p>
</div><aside class="tsd-sources"><ul><li>Defined in <a href="https://github.com/LIT-Protocol/agent-wallet/blob/f650bc793f04e7844d8490ec62954a2d4af65a52/packages/aw-signer/src/lib/admin.ts#L732">packages/aw-signer/src/lib/admin.ts:732</a></li></ul></aside></li></ul></section><section class="tsd-panel tsd-member"><a id="disconnect" class="tsd-anchor"></a><h3 class="tsd-anchor-link"><span>disconnect</span><a href="#disconnect" aria-label="Permalink" class="tsd-anchor-icon"><svg viewBox="0 0 24 24"><use href="../assets/icons.svg#icon-anchor"></use></svg></a></h3><ul class="tsd-signatures"><li class="tsd-signature tsd-anchor-link"><a id="disconnect.disconnect-1" class="tsd-anchor"></a><span class="tsd-kind-call-signature">disconnect</span><span class="tsd-signature-symbol">(</span><span class="tsd-signature-symbol">)</span><span class="tsd-signature-symbol">: </span><span class="tsd-signature-type">void</span><a href="#disconnect.disconnect-1" aria-label="Permalink" class="tsd-anchor-icon"><svg viewBox="0 0 24 24"><use href="../assets/icons.svg#icon-anchor"></use></svg></a></li><li class="tsd-description"><div class="tsd-comment tsd-typography"><p>Disconnects the Lit node client.</p>
</div><h4 class="tsd-returns-title">Returns <span class="tsd-signature-type">void</span></h4><div class="tsd-comment tsd-typography"></div><aside class="tsd-sources"><ul><li>Defined in <a href="https://github.com/LIT-Protocol/agent-wallet/blob/f650bc793f04e7844d8490ec62954a2d4af65a52/packages/aw-signer/src/lib/admin.ts#L906">packages/aw-signer/src/lib/admin.ts:906</a></li></ul></aside></li></ul></section><section class="tsd-panel tsd-member"><a id="enableTool" class="tsd-anchor"></a><h3 class="tsd-anchor-link"><span>enable<wbr/>Tool</span><a href="#enableTool" aria-label="Permalink" class="tsd-anchor-icon"><svg viewBox="0 0 24 24"><use href="../assets/icons.svg#icon-anchor"></use></svg></a></h3><ul class="tsd-signatures"><li class="tsd-signature tsd-anchor-link"><a id="enableTool.enableTool-1" class="tsd-anchor"></a><span class="tsd-kind-call-signature">enable<wbr/>Tool</span><span class="tsd-signature-symbol">(</span><span class="tsd-kind-parameter">pkpTokenId</span>, <span class="tsd-kind-parameter">toolIpfsCid</span><span class="tsd-signature-symbol">)</span><span class="tsd-signature-symbol">: </span><span class="tsd-signature-type">Promise</span><span class="tsd-signature-symbol">&lt;</span><span class="tsd-signature-type">any</span><span class="tsd-signature-symbol">&gt;</span><a href="#enableTool.enableTool-1" aria-label="Permalink" class="tsd-anchor-icon"><svg viewBox="0 0 24 24"><use href="../assets/icons.svg#icon-anchor"></use></svg></a></li><li class="tsd-description"><div class="tsd-comment tsd-typography"><p>Enables a tool for a given PKP.</p>
</div><div class="tsd-parameters"><h4 class="tsd-parameters-title">Parameters</h4><ul class="tsd-parameter-list"><li><span><span class="tsd-kind-parameter">pkpTokenId</span>: <span class="tsd-signature-type">string</span></span><div class="tsd-comment tsd-typography"><p>The token ID of the PKP.</p>
</div><div class="tsd-comment tsd-typography"></div></li><li><span><span class="tsd-kind-parameter">toolIpfsCid</span>: <span class="tsd-signature-type">string</span></span><div class="tsd-comment tsd-typography"><p>The IPFS CID of the tool to be enabled.</p>
</div><div class="tsd-comment tsd-typography"></div></li></ul></div><h4 class="tsd-returns-title">Returns <span class="tsd-signature-type">Promise</span><span class="tsd-signature-symbol">&lt;</span><span class="tsd-signature-type">any</span><span class="tsd-signature-symbol">&gt;</span></h4><p>A promise that resolves to the transaction receipt.</p>
<div class="tsd-comment tsd-typography"><h4>Throws</h4><p>If the tool policy registry contract is not initialized.</p>
</div><aside class="tsd-sources"><ul><li>Defined in <a href="https://github.com/LIT-Protocol/agent-wallet/blob/f650bc793f04e7844d8490ec62954a2d4af65a52/packages/aw-signer/src/lib/admin.ts#L311">packages/aw-signer/src/lib/admin.ts:311</a></li></ul></aside></li></ul></section><section class="tsd-panel tsd-member"><a id="enableToolPolicyForDelegatee" class="tsd-anchor"></a><h3 class="tsd-anchor-link"><span>enable<wbr/>Tool<wbr/>Policy<wbr/>For<wbr/>Delegatee</span><a href="#enableToolPolicyForDelegatee" aria-label="Permalink" class="tsd-anchor-icon"><svg viewBox="0 0 24 24"><use href="../assets/icons.svg#icon-anchor"></use></svg></a></h3><ul class="tsd-signatures"><li class="tsd-signature tsd-anchor-link"><a id="enableToolPolicyForDelegatee.enableToolPolicyForDelegatee-1" class="tsd-anchor"></a><span class="tsd-kind-call-signature">enable<wbr/>Tool<wbr/>Policy<wbr/>For<wbr/>Delegatee</span><span class="tsd-signature-symbol">(</span><span class="tsd-kind-parameter">pkpTokenId</span>, <span class="tsd-kind-parameter">ipfsCid</span>, <span class="tsd-kind-parameter">delegatee</span><span class="tsd-signature-symbol">)</span><span class="tsd-signature-symbol">: </span><span class="tsd-signature-type">Promise</span><span class="tsd-signature-symbol">&lt;</span><span class="tsd-signature-type">any</span><span class="tsd-signature-symbol">&gt;</span><a href="#enableToolPolicyForDelegatee.enableToolPolicyForDelegatee-1" aria-label="Permalink" class="tsd-anchor-icon"><svg viewBox="0 0 24 24"><use href="../assets/icons.svg#icon-anchor"></use></svg></a></li><li class="tsd-description"><div class="tsd-comment tsd-typography"><p>Enables a policy for a specific tool and delegatee.</p>
</div><div class="tsd-parameters"><h4 class="tsd-parameters-title">Parameters</h4><ul class="tsd-parameter-list"><li><span><span class="tsd-kind-parameter">pkpTokenId</span>: <span class="tsd-signature-type">string</span></span><div class="tsd-comment tsd-typography"><p>The PKP token ID.</p>
</div><div class="tsd-comment tsd-typography"></div></li><li><span><span class="tsd-kind-parameter">ipfsCid</span>: <span class="tsd-signature-type">string</span></span><div class="tsd-comment tsd-typography"><p>The IPFS CID of the tool.</p>
</div><div class="tsd-comment tsd-typography"></div></li><li><span><span class="tsd-kind-parameter">delegatee</span>: <span class="tsd-signature-type">string</span></span><div class="tsd-comment tsd-typography"><p>The address of the delegatee.</p>
</div><div class="tsd-comment tsd-typography"></div></li></ul></div><h4 class="tsd-returns-title">Returns <span class="tsd-signature-type">Promise</span><span class="tsd-signature-symbol">&lt;</span><span class="tsd-signature-type">any</span><span class="tsd-signature-symbol">&gt;</span></h4><p>A promise that resolves to the transaction receipt.</p>
<div class="tsd-comment tsd-typography"><h4>Throws</h4><p>If the tool policy registry contract is not initialized.</p>
</div><aside class="tsd-sources"><ul><li>Defined in <a href="https://github.com/LIT-Protocol/agent-wallet/blob/f650bc793f04e7844d8490ec62954a2d4af65a52/packages/aw-signer/src/lib/admin.ts#L704">packages/aw-signer/src/lib/admin.ts:704</a></li></ul></aside></li></ul></section><section class="tsd-panel tsd-member"><a id="getAllToolPolicyParametersForDelegatee" class="tsd-anchor"></a><h3 class="tsd-anchor-link"><span>get<wbr/>All<wbr/>Tool<wbr/>Policy<wbr/>Parameters<wbr/>For<wbr/>Delegatee</span><a href="#getAllToolPolicyParametersForDelegatee" aria-label="Permalink" class="tsd-anchor-icon"><svg viewBox="0 0 24 24"><use href="../assets/icons.svg#icon-anchor"></use></svg></a></h3><ul class="tsd-signatures"><li class="tsd-signature tsd-anchor-link"><a id="getAllToolPolicyParametersForDelegatee.getAllToolPolicyParametersForDelegatee-1" class="tsd-anchor"></a><span class="tsd-kind-call-signature">get<wbr/>All<wbr/>Tool<wbr/>Policy<wbr/>Parameters<wbr/>For<wbr/>Delegatee</span><span class="tsd-signature-symbol">(</span><span class="tsd-kind-parameter">pkpTokenId</span>, <span class="tsd-kind-parameter">ipfsCid</span>, <span class="tsd-kind-parameter">delegatee</span><span class="tsd-signature-symbol">)</span><span class="tsd-signature-symbol">: </span><span class="tsd-signature-type">Promise</span><span class="tsd-signature-symbol">&lt;</span><span class="tsd-signature-type">any</span><span class="tsd-signature-symbol">&gt;</span><a href="#getAllToolPolicyParametersForDelegatee.getAllToolPolicyParametersForDelegatee-1" aria-label="Permalink" class="tsd-anchor-icon"><svg viewBox="0 0 24 24"><use href="../assets/icons.svg#icon-anchor"></use></svg></a></li><li class="tsd-description"><div class="tsd-comment tsd-typography"><p>Retrieves all policy parameters for a tool and delegatee.</p>
</div><div class="tsd-parameters"><h4 class="tsd-parameters-title">Parameters</h4><ul class="tsd-parameter-list"><li><span><span class="tsd-kind-parameter">pkpTokenId</span>: <span class="tsd-signature-type">string</span></span><div class="tsd-comment tsd-typography"><p>The PKP token ID.</p>
</div><div class="tsd-comment tsd-typography"></div></li><li><span><span class="tsd-kind-parameter">ipfsCid</span>: <span class="tsd-signature-type">string</span></span><div class="tsd-comment tsd-typography"><p>The IPFS CID of the tool.</p>
</div><div class="tsd-comment tsd-typography"></div></li><li><span><span class="tsd-kind-parameter">delegatee</span>: <span class="tsd-signature-type">string</span></span><div class="tsd-comment tsd-typography"><p>The address of the delegatee.</p>
</div><div class="tsd-comment tsd-typography"></div></li></ul></div><h4 class="tsd-returns-title">Returns <span class="tsd-signature-type">Promise</span><span class="tsd-signature-symbol">&lt;</span><span class="tsd-signature-type">any</span><span class="tsd-signature-symbol">&gt;</span></h4><p>A promise that resolves to an array of all policy parameter names and values.</p>
<div class="tsd-comment tsd-typography"><h4>Throws</h4><p>If the tool policy registry contract is not initialized.</p>
</div><aside class="tsd-sources"><ul><li>Defined in <a href="https://github.com/LIT-Protocol/agent-wallet/blob/f650bc793f04e7844d8490ec62954a2d4af65a52/packages/aw-signer/src/lib/admin.ts#L815">packages/aw-signer/src/lib/admin.ts:815</a></li></ul></aside></li></ul></section><section class="tsd-panel tsd-member"><a id="getDelegatees" class="tsd-anchor"></a><h3 class="tsd-anchor-link"><span>get<wbr/>Delegatees</span><a href="#getDelegatees" aria-label="Permalink" class="tsd-anchor-icon"><svg viewBox="0 0 24 24"><use href="../assets/icons.svg#icon-anchor"></use></svg></a></h3><ul class="tsd-signatures"><li class="tsd-signature tsd-anchor-link"><a id="getDelegatees.getDelegatees-1" class="tsd-anchor"></a><span class="tsd-kind-call-signature">get<wbr/>Delegatees</span><span class="tsd-signature-symbol">(</span><span class="tsd-kind-parameter">pkpTokenId</span><span class="tsd-signature-symbol">)</span><span class="tsd-signature-symbol">: </span><span class="tsd-signature-type">Promise</span><span class="tsd-signature-symbol">&lt;</span><span class="tsd-signature-type">string</span><span class="tsd-signature-symbol">[]</span><span class="tsd-signature-symbol">&gt;</span><a href="#getDelegatees.getDelegatees-1" aria-label="Permalink" class="tsd-anchor-icon"><svg viewBox="0 0 24 24"><use href="../assets/icons.svg#icon-anchor"></use></svg></a></li><li class="tsd-description"><div class="tsd-comment tsd-typography"><p>Retrieves all delegatees for the PKP.</p>
</div><div class="tsd-parameters"><h4 class="tsd-parameters-title">Parameters</h4><ul class="tsd-parameter-list"><li><span><span class="tsd-kind-parameter">pkpTokenId</span>: <span class="tsd-signature-type">string</span></span></li></ul></div><h4 class="tsd-returns-title">Returns <span class="tsd-signature-type">Promise</span><span class="tsd-signature-symbol">&lt;</span><span class="tsd-signature-type">string</span><span class="tsd-signature-symbol">[]</span><span class="tsd-signature-symbol">&gt;</span></h4><p>An array of delegatee addresses.</p>
<div class="tsd-comment tsd-typography"><h4>Throws</h4><p>If the tool policy registry contract is not initialized.</p>
</div><aside class="tsd-sources"><ul><li>Defined in <a href="https://github.com/LIT-Protocol/agent-wallet/blob/f650bc793f04e7844d8490ec62954a2d4af65a52/packages/aw-signer/src/lib/admin.ts#L424">packages/aw-signer/src/lib/admin.ts:424</a></li></ul></aside></li></ul></section><section class="tsd-panel tsd-member"><a id="getPermittedToolsForDelegatee" class="tsd-anchor"></a><h3 class="tsd-anchor-link"><span>get<wbr/>Permitted<wbr/>Tools<wbr/>For<wbr/>Delegatee</span><a href="#getPermittedToolsForDelegatee" aria-label="Permalink" class="tsd-anchor-icon"><svg viewBox="0 0 24 24"><use href="../assets/icons.svg#icon-anchor"></use></svg></a></h3><ul class="tsd-signatures"><li class="tsd-signature tsd-anchor-link"><a id="getPermittedToolsForDelegatee.getPermittedToolsForDelegatee-1" class="tsd-anchor"></a><span class="tsd-kind-call-signature">get<wbr/>Permitted<wbr/>Tools<wbr/>For<wbr/>Delegatee</span><span class="tsd-signature-symbol">(</span><span class="tsd-kind-parameter">pkpTokenId</span>, <span class="tsd-kind-parameter">delegatee</span><span class="tsd-signature-symbol">)</span><span class="tsd-signature-symbol">: </span><span class="tsd-signature-type">Promise</span><span class="tsd-signature-symbol">&lt;</span><a href="../types/agent_wallet_src.ToolInfoWithDelegateePolicy.html" class="tsd-signature-type tsd-kind-type-alias">ToolInfoWithDelegateePolicy</a><span class="tsd-signature-symbol">[]</span><span class="tsd-signature-symbol">&gt;</span><a href="#getPermittedToolsForDelegatee.getPermittedToolsForDelegatee-1" aria-label="Permalink" class="tsd-anchor-icon"><svg viewBox="0 0 24 24"><use href="../assets/icons.svg#icon-anchor"></use></svg></a></li><li class="tsd-description"><div class="tsd-comment tsd-typography"><p>Gets all tools that are permitted for a specific delegatee.</p>
</div><div class="tsd-parameters"><h4 class="tsd-parameters-title">Parameters</h4><ul class="tsd-parameter-list"><li><span><span class="tsd-kind-parameter">pkpTokenId</span>: <span class="tsd-signature-type">string</span></span><div class="tsd-comment tsd-typography"><p>The PKP token ID.</p>
</div><div class="tsd-comment tsd-typography"></div></li><li><span><span class="tsd-kind-parameter">delegatee</span>: <span class="tsd-signature-type">string</span></span><div class="tsd-comment tsd-typography"><p>The address of the delegatee.</p>
</div><div class="tsd-comment tsd-typography"></div></li></ul></div><h4 class="tsd-returns-title">Returns <span class="tsd-signature-type">Promise</span><span class="tsd-signature-symbol">&lt;</span><a href="../types/agent_wallet_src.ToolInfoWithDelegateePolicy.html" class="tsd-signature-type tsd-kind-type-alias">ToolInfoWithDelegateePolicy</a><span class="tsd-signature-symbol">[]</span><span class="tsd-signature-symbol">&gt;</span></h4><p>A promise that resolves to an array of ToolInfoWithDelegateePolicy objects permitted for the delegatee.</p>
<div class="tsd-comment tsd-typography"><h4>Throws</h4><p>If the tool policy registry contract is not initialized.</p>
</div><aside class="tsd-sources"><ul><li>Defined in <a href="https://github.com/LIT-Protocol/agent-wallet/blob/f650bc793f04e7844d8490ec62954a2d4af65a52/packages/aw-signer/src/lib/admin.ts#L536">packages/aw-signer/src/lib/admin.ts:536</a></li></ul></aside></li></ul></section><section class="tsd-panel tsd-member"><a id="getPkpByTokenId" class="tsd-anchor"></a><h3 class="tsd-anchor-link"><span>get<wbr/>Pkp<wbr/>By<wbr/>Token<wbr/>Id</span><a href="#getPkpByTokenId" aria-label="Permalink" class="tsd-anchor-icon"><svg viewBox="0 0 24 24"><use href="../assets/icons.svg#icon-anchor"></use></svg></a></h3><ul class="tsd-signatures"><li class="tsd-signature tsd-anchor-link"><a id="getPkpByTokenId.getPkpByTokenId-1" class="tsd-anchor"></a><span class="tsd-kind-call-signature">get<wbr/>Pkp<wbr/>By<wbr/>Token<wbr/>Id</span><span class="tsd-signature-symbol">(</span><span class="tsd-kind-parameter">tokenId</span><span class="tsd-signature-symbol">)</span><span class="tsd-signature-symbol">: </span><span class="tsd-signature-type">Promise</span><span class="tsd-signature-symbol">&lt;</span><a href="../interfaces/agent_wallet_src.PkpInfo.html" class="tsd-signature-type tsd-kind-interface">PkpInfo</a><span class="tsd-signature-symbol">&gt;</span><a href="#getPkpByTokenId.getPkpByTokenId-1" aria-label="Permalink" class="tsd-anchor-icon"><svg viewBox="0 0 24 24"><use href="../assets/icons.svg#icon-anchor"></use></svg></a></li><li class="tsd-description"><div class="tsd-comment tsd-typography"><p>Retrieves a PKP by its token ID.</p>
</div><div class="tsd-parameters"><h4 class="tsd-parameters-title">Parameters</h4><ul class="tsd-parameter-list"><li><span><span class="tsd-kind-parameter">tokenId</span>: <span class="tsd-signature-type">string</span></span><div class="tsd-comment tsd-typography"><p>The token ID of the PKP.</p>
</div><div class="tsd-comment tsd-typography"></div></li></ul></div><h4 class="tsd-returns-title">Returns <span class="tsd-signature-type">Promise</span><span class="tsd-signature-symbol">&lt;</span><a href="../interfaces/agent_wallet_src.PkpInfo.html" class="tsd-signature-type tsd-kind-interface">PkpInfo</a><span class="tsd-signature-symbol">&gt;</span></h4><p>A promise that resolves to the PKP metadata.</p>
<div class="tsd-comment tsd-typography"><h4>Throws</h4><p>If the PKP is not found in storage.</p>
</div><aside class="tsd-sources"><ul><li>Defined in <a href="https://github.com/LIT-Protocol/agent-wallet/blob/f650bc793f04e7844d8490ec62954a2d4af65a52/packages/aw-signer/src/lib/admin.ts#L173">packages/aw-signer/src/lib/admin.ts:173</a></li></ul></aside></li></ul></section><section class="tsd-panel tsd-member"><a id="getPkps" class="tsd-anchor"></a><h3 class="tsd-anchor-link"><span>get<wbr/>Pkps</span><a href="#getPkps" aria-label="Permalink" class="tsd-anchor-icon"><svg viewBox="0 0 24 24"><use href="../assets/icons.svg#icon-anchor"></use></svg></a></h3><ul class="tsd-signatures"><li class="tsd-signature tsd-anchor-link"><a id="getPkps.getPkps-1" class="tsd-anchor"></a><span class="tsd-kind-call-signature">get<wbr/>Pkps</span><span class="tsd-signature-symbol">(</span><span class="tsd-signature-symbol">)</span><span class="tsd-signature-symbol">: </span><span class="tsd-signature-type">Promise</span><span class="tsd-signature-symbol">&lt;</span><a href="../interfaces/agent_wallet_src.PkpInfo.html" class="tsd-signature-type tsd-kind-interface">PkpInfo</a><span class="tsd-signature-symbol">[]</span><span class="tsd-signature-symbol">&gt;</span><a href="#getPkps.getPkps-1" aria-label="Permalink" class="tsd-anchor-icon"><svg viewBox="0 0 24 24"><use href="../assets/icons.svg#icon-anchor"></use></svg></a></li><li class="tsd-description"><div class="tsd-comment tsd-typography"><p>Retrieves all PKPs stored in the Admin&#39;s (local) storage.</p>
</div><h4 class="tsd-returns-title">Returns <span class="tsd-signature-type">Promise</span><span class="tsd-signature-symbol">&lt;</span><a href="../interfaces/agent_wallet_src.PkpInfo.html" class="tsd-signature-type tsd-kind-interface">PkpInfo</a><span class="tsd-signature-symbol">[]</span><span class="tsd-signature-symbol">&gt;</span></h4><p>An array of PKP metadata.</p>
<div class="tsd-comment tsd-typography"></div><aside class="tsd-sources"><ul><li>Defined in <a href="https://github.com/LIT-Protocol/agent-wallet/blob/f650bc793f04e7844d8490ec62954a2d4af65a52/packages/aw-signer/src/lib/admin.ts#L163">packages/aw-signer/src/lib/admin.ts:163</a></li></ul></aside></li></ul></section><section class="tsd-panel tsd-member"><a id="getRegisteredTool" class="tsd-anchor"></a><h3 class="tsd-anchor-link"><span>get<wbr/>Registered<wbr/>Tool</span><a href="#getRegisteredTool" aria-label="Permalink" class="tsd-anchor-icon"><svg viewBox="0 0 24 24"><use href="../assets/icons.svg#icon-anchor"></use></svg></a></h3><ul class="tsd-signatures"><li class="tsd-signature tsd-anchor-link"><a id="getRegisteredTool.getRegisteredTool-1" class="tsd-anchor"></a><span class="tsd-kind-call-signature">get<wbr/>Registered<wbr/>Tool</span><span class="tsd-signature-symbol">(</span><span class="tsd-kind-parameter">pkpTokenId</span>, <span class="tsd-kind-parameter">toolIpfsCid</span><span class="tsd-signature-symbol">)</span><span class="tsd-signature-symbol">: </span><span class="tsd-signature-type">Promise</span><span class="tsd-signature-symbol">&lt;</span><span class="tsd-signature-type">any</span><span class="tsd-signature-symbol">&gt;</span><a href="#getRegisteredTool.getRegisteredTool-1" aria-label="Permalink" class="tsd-anchor-icon"><svg viewBox="0 0 24 24"><use href="../assets/icons.svg#icon-anchor"></use></svg></a></li><li class="tsd-description"><div class="tsd-comment tsd-typography"><p>Get a registered tool by its IPFS CID for a given PKP.</p>
</div><div class="tsd-parameters"><h4 class="tsd-parameters-title">Parameters</h4><ul class="tsd-parameter-list"><li><span><span class="tsd-kind-parameter">pkpTokenId</span>: <span class="tsd-signature-type">string</span></span><div class="tsd-comment tsd-typography"><p>The token ID of the PKP.</p>
</div><div class="tsd-comment tsd-typography"></div></li><li><span><span class="tsd-kind-parameter">toolIpfsCid</span>: <span class="tsd-signature-type">string</span></span><div class="tsd-comment tsd-typography"><p>The IPFS CID of the tool to be retrieved.</p>
</div><div class="tsd-comment tsd-typography"></div></li></ul></div><h4 class="tsd-returns-title">Returns <span class="tsd-signature-type">Promise</span><span class="tsd-signature-symbol">&lt;</span><span class="tsd-signature-type">any</span><span class="tsd-signature-symbol">&gt;</span></h4><p>A promise that resolves to the tool information.</p>
<div class="tsd-comment tsd-typography"><h4>Throws</h4><p>If the tool policy registry contract is not initialized.</p>
</div><aside class="tsd-sources"><ul><li>Defined in <a href="https://github.com/LIT-Protocol/agent-wallet/blob/f650bc793f04e7844d8490ec62954a2d4af65a52/packages/aw-signer/src/lib/admin.ts#L380">packages/aw-signer/src/lib/admin.ts:380</a></li></ul></aside></li></ul></section><section class="tsd-panel tsd-member"><a id="getRegisteredToolsAndDelegateesForPkp" class="tsd-anchor"></a><h3 class="tsd-anchor-link"><span>get<wbr/>Registered<wbr/>Tools<wbr/>And<wbr/>Delegatees<wbr/>For<wbr/>Pkp</span><a href="#getRegisteredToolsAndDelegateesForPkp" aria-label="Permalink" class="tsd-anchor-icon"><svg viewBox="0 0 24 24"><use href="../assets/icons.svg#icon-anchor"></use></svg></a></h3><ul class="tsd-signatures"><li class="tsd-signature tsd-anchor-link"><a id="getRegisteredToolsAndDelegateesForPkp.getRegisteredToolsAndDelegateesForPkp-1" class="tsd-anchor"></a><span class="tsd-kind-call-signature">get<wbr/>Registered<wbr/>Tools<wbr/>And<wbr/>Delegatees<wbr/>For<wbr/>Pkp</span><span class="tsd-signature-symbol">(</span><span class="tsd-kind-parameter">pkpTokenId</span><span class="tsd-signature-symbol">)</span><span class="tsd-signature-symbol">: </span><span class="tsd-signature-type">Promise</span><span class="tsd-signature-symbol">&lt;</span><a href="../types/agent_wallet_src.RegisteredToolsResult.html" class="tsd-signature-type tsd-kind-type-alias">RegisteredToolsResult</a><span class="tsd-signature-symbol">&gt;</span><a href="#getRegisteredToolsAndDelegateesForPkp.getRegisteredToolsAndDelegateesForPkp-1" aria-label="Permalink" class="tsd-anchor-icon"><svg viewBox="0 0 24 24"><use href="../assets/icons.svg#icon-anchor"></use></svg></a></li><li class="tsd-description"><div class="tsd-comment tsd-typography"><p>Get all registered tools and categorize them based on whether they have policies</p>
</div><div class="tsd-parameters"><h4 class="tsd-parameters-title">Parameters</h4><ul class="tsd-parameter-list"><li><span><span class="tsd-kind-parameter">pkpTokenId</span>: <span class="tsd-signature-type">string</span></span></li></ul></div><h4 class="tsd-returns-title">Returns <span class="tsd-signature-type">Promise</span><span class="tsd-signature-symbol">&lt;</span><a href="../types/agent_wallet_src.RegisteredToolsResult.html" class="tsd-signature-type tsd-kind-type-alias">RegisteredToolsResult</a><span class="tsd-signature-symbol">&gt;</span></h4><p>Object containing</p>
<ul>
<li>toolsWithPolicies: Object mapping tool IPFS CIDs to their metadata and delegatee policies</li>
<li>toolsWithoutPolicies: Object mapping tool IPFS CIDs to their metadata without policies</li>
<li>toolsUnknownWithPolicies: Object mapping unknown tool IPFS CIDs to their delegatee policies</li>
<li>toolsUnknownWithoutPolicies: Array of tool CIDs without policies that aren&#39;t in the registry</li>
</ul>
<div class="tsd-comment tsd-typography"></div><aside class="tsd-sources"><ul><li>Defined in <a href="https://github.com/LIT-Protocol/agent-wallet/blob/f650bc793f04e7844d8490ec62954a2d4af65a52/packages/aw-signer/src/lib/admin.ts#L403">packages/aw-signer/src/lib/admin.ts:403</a></li></ul></aside></li></ul></section><section class="tsd-panel tsd-member"><a id="getToolPolicyForDelegatee" class="tsd-anchor"></a><h3 class="tsd-anchor-link"><span>get<wbr/>Tool<wbr/>Policy<wbr/>For<wbr/>Delegatee</span><a href="#getToolPolicyForDelegatee" aria-label="Permalink" class="tsd-anchor-icon"><svg viewBox="0 0 24 24"><use href="../assets/icons.svg#icon-anchor"></use></svg></a></h3><ul class="tsd-signatures"><li class="tsd-signature tsd-anchor-link"><a id="getToolPolicyForDelegatee.getToolPolicyForDelegatee-1" class="tsd-anchor"></a><span class="tsd-kind-call-signature">get<wbr/>Tool<wbr/>Policy<wbr/>For<wbr/>Delegatee</span><span class="tsd-signature-symbol">(</span><span class="tsd-kind-parameter">pkpTokenId</span>, <span class="tsd-kind-parameter">ipfsCid</span>, <span class="tsd-kind-parameter">delegatee</span><span class="tsd-signature-symbol">)</span><span class="tsd-signature-symbol">: </span><span class="tsd-signature-type">Promise</span><span class="tsd-signature-symbol">&lt;</span><span class="tsd-signature-symbol">{ </span><br/><span>    </span><span class="tsd-kind-property">enabled</span><span class="tsd-signature-symbol">: </span><span class="tsd-signature-type">boolean</span><span class="tsd-signature-symbol">; </span><br/><span>    </span><span class="tsd-kind-property">policyIpfsCid</span><span class="tsd-signature-symbol">: </span><span class="tsd-signature-type">string</span><span class="tsd-signature-symbol">; </span><br/><span class="tsd-signature-symbol">}</span><span class="tsd-signature-symbol">&gt;</span><a href="#getToolPolicyForDelegatee.getToolPolicyForDelegatee-1" aria-label="Permalink" class="tsd-anchor-icon"><svg viewBox="0 0 24 24"><use href="../assets/icons.svg#icon-anchor"></use></svg></a></li><li class="tsd-description"><div class="tsd-comment tsd-typography"><p>Retrieves the policy for a specific tool and delegatee.</p>
</div><div class="tsd-parameters"><h4 class="tsd-parameters-title">Parameters</h4><ul class="tsd-parameter-list"><li><span><span class="tsd-kind-parameter">pkpTokenId</span>: <span class="tsd-signature-type">string</span></span><div class="tsd-comment tsd-typography"><p>The token ID of the PKP.</p>
</div><div class="tsd-comment tsd-typography"></div></li><li><span><span class="tsd-kind-parameter">ipfsCid</span>: <span class="tsd-signature-type">string</span></span><div class="tsd-comment tsd-typography"><p>The IPFS CID of the tool.</p>
</div><div class="tsd-comment tsd-typography"></div></li><li><span><span class="tsd-kind-parameter">delegatee</span>: <span class="tsd-signature-type">string</span></span><div class="tsd-comment tsd-typography"><p>The address of the delegatee.</p>
</div><div class="tsd-comment tsd-typography"></div></li></ul></div><h4 class="tsd-returns-title">Returns <span class="tsd-signature-type">Promise</span><span class="tsd-signature-symbol">&lt;</span><span class="tsd-signature-symbol">{ </span><br/><span>    </span><span class="tsd-kind-property">enabled</span><span class="tsd-signature-symbol">: </span><span class="tsd-signature-type">boolean</span><span class="tsd-signature-symbol">; </span><br/><span>    </span><span class="tsd-kind-property">policyIpfsCid</span><span class="tsd-signature-symbol">: </span><span class="tsd-signature-type">string</span><span class="tsd-signature-symbol">; </span><br/><span class="tsd-signature-symbol">}</span><span class="tsd-signature-symbol">&gt;</span></h4><p>An object containing the policy IPFS CID and enabled status for the tool.</p>
<div class="tsd-comment tsd-typography"><h4>Throws</h4><p>If the tool policy registry contract is not initialized.</p>
</div><aside class="tsd-sources"><ul><li>Defined in <a href="https://github.com/LIT-Protocol/agent-wallet/blob/f650bc793f04e7844d8490ec62954a2d4af65a52/packages/aw-signer/src/lib/admin.ts#L614">packages/aw-signer/src/lib/admin.ts:614</a></li></ul></aside></li></ul></section><section class="tsd-panel tsd-member"><a id="getToolPolicyParameterForDelegatee" class="tsd-anchor"></a><h3 class="tsd-anchor-link"><span>get<wbr/>Tool<wbr/>Policy<wbr/>Parameter<wbr/>For<wbr/>Delegatee</span><a href="#getToolPolicyParameterForDelegatee" aria-label="Permalink" class="tsd-anchor-icon"><svg viewBox="0 0 24 24"><use href="../assets/icons.svg#icon-anchor"></use></svg></a></h3><ul class="tsd-signatures"><li class="tsd-signature tsd-anchor-link"><a id="getToolPolicyParameterForDelegatee.getToolPolicyParameterForDelegatee-1" class="tsd-anchor"></a><span class="tsd-kind-call-signature">get<wbr/>Tool<wbr/>Policy<wbr/>Parameter<wbr/>For<wbr/>Delegatee</span><span class="tsd-signature-symbol">(</span><span class="tsd-kind-parameter">pkpTokenId</span>, <span class="tsd-kind-parameter">ipfsCid</span>, <span class="tsd-kind-parameter">delegatee</span>, <span class="tsd-kind-parameter">parameterName</span><span class="tsd-signature-symbol">)</span><span class="tsd-signature-symbol">: </span><span class="tsd-signature-type">Promise</span><span class="tsd-signature-symbol">&lt;</span><span class="tsd-signature-type">any</span><span class="tsd-signature-symbol">&gt;</span><a href="#getToolPolicyParameterForDelegatee.getToolPolicyParameterForDelegatee-1" aria-label="Permalink" class="tsd-anchor-icon"><svg viewBox="0 0 24 24"><use href="../assets/icons.svg#icon-anchor"></use></svg></a></li><li class="tsd-description"><div class="tsd-comment tsd-typography"><p>Retrieves a specific policy parameter for a tool and delegatee.</p>
</div><div class="tsd-parameters"><h4 class="tsd-parameters-title">Parameters</h4><ul class="tsd-parameter-list"><li><span><span class="tsd-kind-parameter">pkpTokenId</span>: <span class="tsd-signature-type">string</span></span><div class="tsd-comment tsd-typography"><p>The PKP token ID.</p>
</div><div class="tsd-comment tsd-typography"></div></li><li><span><span class="tsd-kind-parameter">ipfsCid</span>: <span class="tsd-signature-type">string</span></span><div class="tsd-comment tsd-typography"><p>The IPFS CID of the tool.</p>
</div><div class="tsd-comment tsd-typography"></div></li><li><span><span class="tsd-kind-parameter">delegatee</span>: <span class="tsd-signature-type">string</span></span><div class="tsd-comment tsd-typography"><p>The address of the delegatee.</p>
</div><div class="tsd-comment tsd-typography"></div></li><li><span><span class="tsd-kind-parameter">parameterName</span>: <span class="tsd-signature-type">string</span></span><div class="tsd-comment tsd-typography"><p>The name of the policy parameter.</p>
</div><div class="tsd-comment tsd-typography"></div></li></ul></div><h4 class="tsd-returns-title">Returns <span class="tsd-signature-type">Promise</span><span class="tsd-signature-symbol">&lt;</span><span class="tsd-signature-type">any</span><span class="tsd-signature-symbol">&gt;</span></h4><p>A promise that resolves to the policy parameter value.</p>
<div class="tsd-comment tsd-typography"><h4>Throws</h4><p>If the tool policy registry contract is not initialized.</p>
</div><aside class="tsd-sources"><ul><li>Defined in <a href="https://github.com/LIT-Protocol/agent-wallet/blob/f650bc793f04e7844d8490ec62954a2d4af65a52/packages/aw-signer/src/lib/admin.ts#L761">packages/aw-signer/src/lib/admin.ts:761</a></li></ul></aside></li></ul></section><section class="tsd-panel tsd-member"><a id="getToolPolicyParametersForDelegatee" class="tsd-anchor"></a><h3 class="tsd-anchor-link"><span>get<wbr/>Tool<wbr/>Policy<wbr/>Parameters<wbr/>For<wbr/>Delegatee</span><a href="#getToolPolicyParametersForDelegatee" aria-label="Permalink" class="tsd-anchor-icon"><svg viewBox="0 0 24 24"><use href="../assets/icons.svg#icon-anchor"></use></svg></a></h3><ul class="tsd-signatures"><li class="tsd-signature tsd-anchor-link"><a id="getToolPolicyParametersForDelegatee.getToolPolicyParametersForDelegatee-1" class="tsd-anchor"></a><span class="tsd-kind-call-signature">get<wbr/>Tool<wbr/>Policy<wbr/>Parameters<wbr/>For<wbr/>Delegatee</span><span class="tsd-signature-symbol">(</span><span class="tsd-kind-parameter">pkpTokenId</span>, <span class="tsd-kind-parameter">ipfsCid</span>, <span class="tsd-kind-parameter">delegatee</span>, <span class="tsd-kind-parameter">parameterNames</span><span class="tsd-signature-symbol">)</span><span class="tsd-signature-symbol">: </span><span class="tsd-signature-type">Promise</span><span class="tsd-signature-symbol">&lt;</span><span class="tsd-signature-type">any</span><span class="tsd-signature-symbol">&gt;</span><a href="#getToolPolicyParametersForDelegatee.getToolPolicyParametersForDelegatee-1" aria-label="Permalink" class="tsd-anchor-icon"><svg viewBox="0 0 24 24"><use href="../assets/icons.svg#icon-anchor"></use></svg></a></li><li class="tsd-description"><div class="tsd-comment tsd-typography"><p>Retrieves multiple policy parameters for a tool and delegatee.</p>
</div><div class="tsd-parameters"><h4 class="tsd-parameters-title">Parameters</h4><ul class="tsd-parameter-list"><li><span><span class="tsd-kind-parameter">pkpTokenId</span>: <span class="tsd-signature-type">string</span></span><div class="tsd-comment tsd-typography"><p>The PKP token ID.</p>
</div><div class="tsd-comment tsd-typography"></div></li><li><span><span class="tsd-kind-parameter">ipfsCid</span>: <span class="tsd-signature-type">string</span></span><div class="tsd-comment tsd-typography"><p>The IPFS CID of the tool.</p>
</div><div class="tsd-comment tsd-typography"></div></li><li><span><span class="tsd-kind-parameter">delegatee</span>: <span class="tsd-signature-type">string</span></span><div class="tsd-comment tsd-typography"><p>The address of the delegatee.</p>
</div><div class="tsd-comment tsd-typography"></div></li><li><span><span class="tsd-kind-parameter">parameterNames</span>: <span class="tsd-signature-type">string</span><span class="tsd-signature-symbol">[]</span></span><div class="tsd-comment tsd-typography"><p>An array of policy parameter names.</p>
</div><div class="tsd-comment tsd-typography"></div></li></ul></div><h4 class="tsd-returns-title">Returns <span class="tsd-signature-type">Promise</span><span class="tsd-signature-symbol">&lt;</span><span class="tsd-signature-type">any</span><span class="tsd-signature-symbol">&gt;</span></h4><p>A promise that resolves to an array of policy parameter values.</p>
<div class="tsd-comment tsd-typography"><h4>Throws</h4><p>If the tool policy registry contract is not initialized.</p>
</div><aside class="tsd-sources"><ul><li>Defined in <a href="https://github.com/LIT-Protocol/agent-wallet/blob/f650bc793f04e7844d8490ec62954a2d4af65a52/packages/aw-signer/src/lib/admin.ts#L784">packages/aw-signer/src/lib/admin.ts:784</a></li></ul></aside></li></ul></section><section class="tsd-panel tsd-member"><a id="isDelegatee" class="tsd-anchor"></a><h3 class="tsd-anchor-link"><span>is<wbr/>Delegatee</span><a href="#isDelegatee" aria-label="Permalink" class="tsd-anchor-icon"><svg viewBox="0 0 24 24"><use href="../assets/icons.svg#icon-anchor"></use></svg></a></h3><ul class="tsd-signatures"><li class="tsd-signature tsd-anchor-link"><a id="isDelegatee.isDelegatee-1" class="tsd-anchor"></a><span class="tsd-kind-call-signature">is<wbr/>Delegatee</span><span class="tsd-signature-symbol">(</span><span class="tsd-kind-parameter">pkpTokenId</span>, <span class="tsd-kind-parameter">delegatee</span><span class="tsd-signature-symbol">)</span><span class="tsd-signature-symbol">: </span><span class="tsd-signature-type">Promise</span><span class="tsd-signature-symbol">&lt;</span><span class="tsd-signature-type">any</span><span class="tsd-signature-symbol">&gt;</span><a href="#isDelegatee.isDelegatee-1" aria-label="Permalink" class="tsd-anchor-icon"><svg viewBox="0 0 24 24"><use href="../assets/icons.svg#icon-anchor"></use></svg></a></li><li class="tsd-description"><div class="tsd-comment tsd-typography"><p>Checks if an address is a delegatee for the PKP.</p>
</div><div class="tsd-parameters"><h4 class="tsd-parameters-title">Parameters</h4><ul class="tsd-parameter-list"><li><span><span class="tsd-kind-parameter">pkpTokenId</span>: <span class="tsd-signature-type">string</span></span></li><li><span><span class="tsd-kind-parameter">delegatee</span>: <span class="tsd-signature-type">string</span></span><div class="tsd-comment tsd-typography"><p>The address to check.</p>
</div><div class="tsd-comment tsd-typography"></div></li></ul></div><h4 class="tsd-returns-title">Returns <span class="tsd-signature-type">Promise</span><span class="tsd-signature-symbol">&lt;</span><span class="tsd-signature-type">any</span><span class="tsd-signature-symbol">&gt;</span></h4><p>A promise that resolves to a boolean indicating whether the address is a delegatee.</p>
<div class="tsd-comment tsd-typography"><h4>Throws</h4><p>If the tool policy registry contract is not initialized.</p>
</div><aside class="tsd-sources"><ul><li>Defined in <a href="https://github.com/LIT-Protocol/agent-wallet/blob/f650bc793f04e7844d8490ec62954a2d4af65a52/packages/aw-signer/src/lib/admin.ts#L442">packages/aw-signer/src/lib/admin.ts:442</a></li></ul></aside></li></ul></section><section class="tsd-panel tsd-member"><a id="isToolPermittedForDelegatee" class="tsd-anchor"></a><h3 class="tsd-anchor-link"><span>is<wbr/>Tool<wbr/>Permitted<wbr/>For<wbr/>Delegatee</span><a href="#isToolPermittedForDelegatee" aria-label="Permalink" class="tsd-anchor-icon"><svg viewBox="0 0 24 24"><use href="../assets/icons.svg#icon-anchor"></use></svg></a></h3><ul class="tsd-signatures"><li class="tsd-signature tsd-anchor-link"><a id="isToolPermittedForDelegatee.isToolPermittedForDelegatee-1" class="tsd-anchor"></a><span class="tsd-kind-call-signature">is<wbr/>Tool<wbr/>Permitted<wbr/>For<wbr/>Delegatee</span><span class="tsd-signature-symbol">(</span><span class="tsd-kind-parameter">pkpTokenId</span>, <span class="tsd-kind-parameter">toolIpfsCid</span>, <span class="tsd-kind-parameter">delegatee</span><span class="tsd-signature-symbol">)</span><span class="tsd-signature-symbol">: </span><span class="tsd-signature-type">Promise</span><span class="tsd-signature-symbol">&lt;</span><span class="tsd-signature-symbol">{ </span><br/><span>    </span><span class="tsd-kind-property">isEnabled</span><span class="tsd-signature-symbol">: </span><span class="tsd-signature-type">any</span><span class="tsd-signature-symbol">; </span><br/><span>    </span><span class="tsd-kind-property">isPermitted</span><span class="tsd-signature-symbol">: </span><span class="tsd-signature-type">any</span><span class="tsd-signature-symbol">; </span><br/><span class="tsd-signature-symbol">}</span><span class="tsd-signature-symbol">&gt;</span><a href="#isToolPermittedForDelegatee.isToolPermittedForDelegatee-1" aria-label="Permalink" class="tsd-anchor-icon"><svg viewBox="0 0 24 24"><use href="../assets/icons.svg#icon-anchor"></use></svg></a></li><li class="tsd-description"><div class="tsd-comment tsd-typography"><p>Checks if a tool is permitted for a specific delegatee.</p>
</div><div class="tsd-parameters"><h4 class="tsd-parameters-title">Parameters</h4><ul class="tsd-parameter-list"><li><span><span class="tsd-kind-parameter">pkpTokenId</span>: <span class="tsd-signature-type">string</span></span><div class="tsd-comment tsd-typography"><p>The PKP token ID.</p>
</div><div class="tsd-comment tsd-typography"></div></li><li><span><span class="tsd-kind-parameter">toolIpfsCid</span>: <span class="tsd-signature-type">string</span></span><div class="tsd-comment tsd-typography"><p>The IPFS CID of the tool.</p>
</div><div class="tsd-comment tsd-typography"></div></li><li><span><span class="tsd-kind-parameter">delegatee</span>: <span class="tsd-signature-type">string</span></span><div class="tsd-comment tsd-typography"><p>The address of the delegatee.</p>
</div><div class="tsd-comment tsd-typography"></div></li></ul></div><h4 class="tsd-returns-title">Returns <span class="tsd-signature-type">Promise</span><span class="tsd-signature-symbol">&lt;</span><span class="tsd-signature-symbol">{ </span><br/><span>    </span><span class="tsd-kind-property">isEnabled</span><span class="tsd-signature-symbol">: </span><span class="tsd-signature-type">any</span><span class="tsd-signature-symbol">; </span><br/><span>    </span><span class="tsd-kind-property">isPermitted</span><span class="tsd-signature-symbol">: </span><span class="tsd-signature-type">any</span><span class="tsd-signature-symbol">; </span><br/><span class="tsd-signature-symbol">}</span><span class="tsd-signature-symbol">&gt;</span></h4><p>A promise that resolves to an object containing isPermitted and isEnabled.</p>
<div class="tsd-comment tsd-typography"><h4>Throws</h4><p>If the tool policy registry contract is not initialized.</p>
</div><aside class="tsd-sources"><ul><li>Defined in <a href="https://github.com/LIT-Protocol/agent-wallet/blob/f650bc793f04e7844d8490ec62954a2d4af65a52/packages/aw-signer/src/lib/admin.ts#L506">packages/aw-signer/src/lib/admin.ts:506</a></li></ul></aside></li></ul></section><section class="tsd-panel tsd-member"><a id="isToolRegistered" class="tsd-anchor"></a><h3 class="tsd-anchor-link"><span>is<wbr/>Tool<wbr/>Registered</span><a href="#isToolRegistered" aria-label="Permalink" class="tsd-anchor-icon"><svg viewBox="0 0 24 24"><use href="../assets/icons.svg#icon-anchor"></use></svg></a></h3><ul class="tsd-signatures"><li class="tsd-signature tsd-anchor-link"><a id="isToolRegistered.isToolRegistered-1" class="tsd-anchor"></a><span class="tsd-kind-call-signature">is<wbr/>Tool<wbr/>Registered</span><span class="tsd-signature-symbol">(</span><span class="tsd-kind-parameter">pkpTokenId</span>, <span class="tsd-kind-parameter">toolIpfsCid</span><span class="tsd-signature-symbol">)</span><span class="tsd-signature-symbol">: </span><span class="tsd-signature-type">Promise</span><span class="tsd-signature-symbol">&lt;</span><span class="tsd-signature-symbol">{ </span><br/><span>    </span><span class="tsd-kind-property">isEnabled</span><span class="tsd-signature-symbol">: </span><span class="tsd-signature-type">any</span><span class="tsd-signature-symbol">; </span><br/><span>    </span><span class="tsd-kind-property">isRegistered</span><span class="tsd-signature-symbol">: </span><span class="tsd-signature-type">any</span><span class="tsd-signature-symbol">; </span><br/><span class="tsd-signature-symbol">}</span><span class="tsd-signature-symbol">&gt;</span><a href="#isToolRegistered.isToolRegistered-1" aria-label="Permalink" class="tsd-anchor-icon"><svg viewBox="0 0 24 24"><use href="../assets/icons.svg#icon-anchor"></use></svg></a></li><li class="tsd-description"><div class="tsd-comment tsd-typography"><p>Checks if a tool is registered for a given PKP.</p>
</div><div class="tsd-parameters"><h4 class="tsd-parameters-title">Parameters</h4><ul class="tsd-parameter-list"><li><span><span class="tsd-kind-parameter">pkpTokenId</span>: <span class="tsd-signature-type">string</span></span><div class="tsd-comment tsd-typography"><p>The token ID of the PKP.</p>
</div><div class="tsd-comment tsd-typography"></div></li><li><span><span class="tsd-kind-parameter">toolIpfsCid</span>: <span class="tsd-signature-type">string</span></span><div class="tsd-comment tsd-typography"><p>The IPFS CID of the tool to be checked.</p>
</div><div class="tsd-comment tsd-typography"></div></li></ul></div><h4 class="tsd-returns-title">Returns <span class="tsd-signature-type">Promise</span><span class="tsd-signature-symbol">&lt;</span><span class="tsd-signature-symbol">{ </span><br/><span>    </span><span class="tsd-kind-property">isEnabled</span><span class="tsd-signature-symbol">: </span><span class="tsd-signature-type">any</span><span class="tsd-signature-symbol">; </span><br/><span>    </span><span class="tsd-kind-property">isRegistered</span><span class="tsd-signature-symbol">: </span><span class="tsd-signature-type">any</span><span class="tsd-signature-symbol">; </span><br/><span class="tsd-signature-symbol">}</span><span class="tsd-signature-symbol">&gt;</span></h4><p>A promise that resolves to an object containing:</p>
<ul>
<li>isRegistered: boolean indicating if the tool is registered</li>
<li>isEnabled: boolean indicating if the tool is enabled</li>
</ul>
<div class="tsd-comment tsd-typography"><h4>Throws</h4><p>If the tool policy registry contract is not initialized.</p>
</div><aside class="tsd-sources"><ul><li>Defined in <a href="https://github.com/LIT-Protocol/agent-wallet/blob/f650bc793f04e7844d8490ec62954a2d4af65a52/packages/aw-signer/src/lib/admin.ts#L357">packages/aw-signer/src/lib/admin.ts:357</a></li></ul></aside></li></ul></section><section class="tsd-panel tsd-member"><a id="mintPkp" class="tsd-anchor"></a><h3 class="tsd-anchor-link"><span>mint<wbr/>Pkp</span><a href="#mintPkp" aria-label="Permalink" class="tsd-anchor-icon"><svg viewBox="0 0 24 24"><use href="../assets/icons.svg#icon-anchor"></use></svg></a></h3><ul class="tsd-signatures"><li class="tsd-signature tsd-anchor-link"><a id="mintPkp.mintPkp-1" class="tsd-anchor"></a><span class="tsd-kind-call-signature">mint<wbr/>Pkp</span><span class="tsd-signature-symbol">(</span><span class="tsd-signature-symbol">)</span><span class="tsd-signature-symbol">: </span><span class="tsd-signature-type">Promise</span><span class="tsd-signature-symbol">&lt;</span><a href="../interfaces/agent_wallet_src.PkpInfo.html" class="tsd-signature-type tsd-kind-interface">PkpInfo</a><span class="tsd-signature-symbol">&gt;</span><a href="#mintPkp.mintPkp-1" aria-label="Permalink" class="tsd-anchor-icon"><svg viewBox="0 0 24 24"><use href="../assets/icons.svg#icon-anchor"></use></svg></a></li><li class="tsd-description"><div class="tsd-comment tsd-typography"><p>Mints a new PKP and saves the metadata to the Admin&#39;s (local) storage.</p>
</div><h4 class="tsd-returns-title">Returns <span class="tsd-signature-type">Promise</span><span class="tsd-signature-symbol">&lt;</span><a href="../interfaces/agent_wallet_src.PkpInfo.html" class="tsd-signature-type tsd-kind-interface">PkpInfo</a><span class="tsd-signature-symbol">&gt;</span></h4><p>A promise that resolves to the minted PKP metadata.</p>
<div class="tsd-comment tsd-typography"><h4>Throws</h4><p>If the PKP minting fails.</p>
</div><aside class="tsd-sources"><ul><li>Defined in <a href="https://github.com/LIT-Protocol/agent-wallet/blob/f650bc793f04e7844d8490ec62954a2d4af65a52/packages/aw-signer/src/lib/admin.ts#L191">packages/aw-signer/src/lib/admin.ts:191</a></li></ul></aside></li></ul></section><section class="tsd-panel tsd-member"><a id="permitToolForDelegatee" class="tsd-anchor"></a><h3 class="tsd-anchor-link"><span>permit<wbr/>Tool<wbr/>For<wbr/>Delegatee</span><a href="#permitToolForDelegatee" aria-label="Permalink" class="tsd-anchor-icon"><svg viewBox="0 0 24 24"><use href="../assets/icons.svg#icon-anchor"></use></svg></a></h3><ul class="tsd-signatures"><li class="tsd-signature tsd-anchor-link"><a id="permitToolForDelegatee.permitToolForDelegatee-1" class="tsd-anchor"></a><span class="tsd-kind-call-signature">permit<wbr/>Tool<wbr/>For<wbr/>Delegatee</span><span class="tsd-signature-symbol">(</span><span class="tsd-kind-parameter">pkpTokenId</span>, <span class="tsd-kind-parameter">toolIpfsCid</span>, <span class="tsd-kind-parameter">delegatee</span><span class="tsd-signature-symbol">)</span><span class="tsd-signature-symbol">: </span><span class="tsd-signature-type">Promise</span><span class="tsd-signature-symbol">&lt;</span><span class="tsd-signature-type">any</span><span class="tsd-signature-symbol">&gt;</span><a href="#permitToolForDelegatee.permitToolForDelegatee-1" aria-label="Permalink" class="tsd-anchor-icon"><svg viewBox="0 0 24 24"><use href="../assets/icons.svg#icon-anchor"></use></svg></a></li><li class="tsd-description"><div class="tsd-comment tsd-typography"><p>Permits a tool for a specific delegatee.</p>
</div><div class="tsd-parameters"><h4 class="tsd-parameters-title">Parameters</h4><ul class="tsd-parameter-list"><li><span><span class="tsd-kind-parameter">pkpTokenId</span>: <span class="tsd-signature-type">string</span></span><div class="tsd-comment tsd-typography"><p>The PKP token ID.</p>
</div><div class="tsd-comment tsd-typography"></div></li><li><span><span class="tsd-kind-parameter">toolIpfsCid</span>: <span class="tsd-signature-type">string</span></span><div class="tsd-comment tsd-typography"><p>The IPFS CID of the tool.</p>
</div><div class="tsd-comment tsd-typography"></div></li><li><span><span class="tsd-kind-parameter">delegatee</span>: <span class="tsd-signature-type">string</span></span><div class="tsd-comment tsd-typography"><p>The address of the delegatee.</p>
</div><div class="tsd-comment tsd-typography"></div></li></ul></div><h4 class="tsd-returns-title">Returns <span class="tsd-signature-type">Promise</span><span class="tsd-signature-symbol">&lt;</span><span class="tsd-signature-type">any</span><span class="tsd-signature-symbol">&gt;</span></h4><p>A promise that resolves to the transaction receipt.</p>
<div class="tsd-comment tsd-typography"><h4>Throws</h4><p>If the tool policy registry contract is not initialized.</p>
</div><aside class="tsd-sources"><ul><li>Defined in <a href="https://github.com/LIT-Protocol/agent-wallet/blob/f650bc793f04e7844d8490ec62954a2d4af65a52/packages/aw-signer/src/lib/admin.ts#L558">packages/aw-signer/src/lib/admin.ts:558</a></li></ul></aside></li></ul></section><section class="tsd-panel tsd-member"><a id="registerTool" class="tsd-anchor"></a><h3 class="tsd-anchor-link"><span>register<wbr/>Tool</span><a href="#registerTool" aria-label="Permalink" class="tsd-anchor-icon"><svg viewBox="0 0 24 24"><use href="../assets/icons.svg#icon-anchor"></use></svg></a></h3><ul class="tsd-signatures"><li class="tsd-signature tsd-anchor-link"><a id="registerTool.registerTool-1" class="tsd-anchor"></a><span class="tsd-kind-call-signature">register<wbr/>Tool</span><span class="tsd-signature-symbol">(</span><span class="tsd-kind-parameter">pkpTokenId</span>, <span class="tsd-kind-parameter">ipfsCid</span>, <span class="tsd-kind-parameter">options</span><span class="tsd-signature-symbol">?</span><span class="tsd-signature-symbol">)</span><span class="tsd-signature-symbol">: </span><span class="tsd-signature-type">Promise</span><span class="tsd-signature-symbol">&lt;</span><span class="tsd-signature-symbol">{ </span><br/><span>    </span><span class="tsd-kind-property">litContractsTxReceipt</span><span class="tsd-signature-symbol">: </span><span class="tsd-signature-type">ContractReceipt</span><span class="tsd-signature-symbol">; </span><br/><span>    </span><span class="tsd-kind-property">toolRegistryContractTxReceipt</span><span class="tsd-signature-symbol">: </span><span class="tsd-signature-type">any</span><span class="tsd-signature-symbol">; </span><br/><span class="tsd-signature-symbol">}</span><span class="tsd-signature-symbol">&gt;</span><a href="#registerTool.registerTool-1" aria-label="Permalink" class="tsd-anchor-icon"><svg viewBox="0 0 24 24"><use href="../assets/icons.svg#icon-anchor"></use></svg></a></li><li class="tsd-description"><div class="tsd-comment tsd-typography"><p>Allows a tool to be used with the PKP.</p>
</div><div class="tsd-parameters"><h4 class="tsd-parameters-title">Parameters</h4><ul class="tsd-parameter-list"><li><span><span class="tsd-kind-parameter">pkpTokenId</span>: <span class="tsd-signature-type">string</span></span></li><li><span><span class="tsd-kind-parameter">ipfsCid</span>: <span class="tsd-signature-type">string</span></span><div class="tsd-comment tsd-typography"><p>The IPFS CID of the tool.</p>
</div><div class="tsd-comment tsd-typography"></div></li><li><span><span class="tsd-kind-parameter">options</span>: <span class="tsd-signature-symbol">{ </span><br/><span>    </span><span class="tsd-kind-property">enableTools</span><span class="tsd-signature-symbol">?: </span><span class="tsd-signature-type">boolean</span><span class="tsd-signature-symbol">; </span><br/><span>    </span><span class="tsd-kind-property">signingScopes</span><span class="tsd-signature-symbol">?: </span><span class="tsd-signature-type">AUTH_METHOD_SCOPE_VALUES</span><span class="tsd-signature-symbol">[]</span><span class="tsd-signature-symbol">; </span><br/><span class="tsd-signature-symbol">}</span><span class="tsd-signature-symbol"> = {}</span></span><ul class="tsd-parameters"><li class="tsd-parameter"><h5><code class="tsd-tag ts-flagOptional">Optional</code> <span class="tsd-kind-property">enable<wbr/>Tools</span><span class="tsd-signature-symbol">?: </span><span class="tsd-signature-type">boolean</span></h5></li><li class="tsd-parameter"><h5><code class="tsd-tag ts-flagOptional">Optional</code> <span class="tsd-kind-property">signing<wbr/>Scopes</span><span class="tsd-signature-symbol">?: </span><span class="tsd-signature-type">AUTH_METHOD_SCOPE_VALUES</span><span class="tsd-signature-symbol">[]</span></h5></li></ul></li></ul></div><h4 class="tsd-returns-title">Returns <span class="tsd-signature-type">Promise</span><span class="tsd-signature-symbol">&lt;</span><span class="tsd-signature-symbol">{ </span><br/><span>    </span><span class="tsd-kind-property">litContractsTxReceipt</span><span class="tsd-signature-symbol">: </span><span class="tsd-signature-type">ContractReceipt</span><span class="tsd-signature-symbol">; </span><br/><span>    </span><span class="tsd-kind-property">toolRegistryContractTxReceipt</span><span class="tsd-signature-symbol">: </span><span class="tsd-signature-type">any</span><span class="tsd-signature-symbol">; </span><br/><span class="tsd-signature-symbol">}</span><span class="tsd-signature-symbol">&gt;</span></h4><p>A promise that resolves to the transaction receipt.</p>
<div class="tsd-comment tsd-typography"><h4>Throws</h4><p>If the Admin instance is not properly initialized.</p>
</div><aside class="tsd-sources"><ul><li>Defined in <a href="https://github.com/LIT-Protocol/agent-wallet/blob/f650bc793f04e7844d8490ec62954a2d4af65a52/packages/aw-signer/src/lib/admin.ts#L236">packages/aw-signer/src/lib/admin.ts:236</a></li></ul></aside></li></ul></section><section class="tsd-panel tsd-member"><a id="removeDelegatee" class="tsd-anchor"></a><h3 class="tsd-anchor-link"><span>remove<wbr/>Delegatee</span><a href="#removeDelegatee" aria-label="Permalink" class="tsd-anchor-icon"><svg viewBox="0 0 24 24"><use href="../assets/icons.svg#icon-anchor"></use></svg></a></h3><ul class="tsd-signatures"><li class="tsd-signature tsd-anchor-link"><a id="removeDelegatee.removeDelegatee-1" class="tsd-anchor"></a><span class="tsd-kind-call-signature">remove<wbr/>Delegatee</span><span class="tsd-signature-symbol">(</span><span class="tsd-kind-parameter">pkpTokenId</span>, <span class="tsd-kind-parameter">delegatee</span><span class="tsd-signature-symbol">)</span><span class="tsd-signature-symbol">: </span><span class="tsd-signature-type">Promise</span><span class="tsd-signature-symbol">&lt;</span><span class="tsd-signature-type">any</span><span class="tsd-signature-symbol">&gt;</span><a href="#removeDelegatee.removeDelegatee-1" aria-label="Permalink" class="tsd-anchor-icon"><svg viewBox="0 0 24 24"><use href="../assets/icons.svg#icon-anchor"></use></svg></a></li><li class="tsd-description"><div class="tsd-comment tsd-typography"><p>Removes a delegatee for the PKP.</p>
</div><div class="tsd-parameters"><h4 class="tsd-parameters-title">Parameters</h4><ul class="tsd-parameter-list"><li><span><span class="tsd-kind-parameter">pkpTokenId</span>: <span class="tsd-signature-type">string</span></span><div class="tsd-comment tsd-typography"><p>The PKP token ID.</p>
</div><div class="tsd-comment tsd-typography"></div></li><li><span><span class="tsd-kind-parameter">delegatee</span>: <span class="tsd-signature-type">string</span></span><div class="tsd-comment tsd-typography"><p>The address of the delegatee to remove.</p>
</div><div class="tsd-comment tsd-typography"></div></li></ul></div><h4 class="tsd-returns-title">Returns <span class="tsd-signature-type">Promise</span><span class="tsd-signature-symbol">&lt;</span><span class="tsd-signature-type">any</span><span class="tsd-signature-symbol">&gt;</span></h4><p>A promise that resolves to the transaction receipt.</p>
<div class="tsd-comment tsd-typography"><h4>Throws</h4><p>If the tool policy registry contract is not initialized.</p>
</div><aside class="tsd-sources"><ul><li>Defined in <a href="https://github.com/LIT-Protocol/agent-wallet/blob/f650bc793f04e7844d8490ec62954a2d4af65a52/packages/aw-signer/src/lib/admin.ts#L483">packages/aw-signer/src/lib/admin.ts:483</a></li></ul></aside></li></ul></section><section class="tsd-panel tsd-member"><a id="removeTool" class="tsd-anchor"></a><h3 class="tsd-anchor-link"><span>remove<wbr/>Tool</span><a href="#removeTool" aria-label="Permalink" class="tsd-anchor-icon"><svg viewBox="0 0 24 24"><use href="../assets/icons.svg#icon-anchor"></use></svg></a></h3><ul class="tsd-signatures"><li class="tsd-signature tsd-anchor-link"><a id="removeTool.removeTool-1" class="tsd-anchor"></a><span class="tsd-kind-call-signature">remove<wbr/>Tool</span><span class="tsd-signature-symbol">(</span><span class="tsd-kind-parameter">pkpTokenId</span>, <span class="tsd-kind-parameter">ipfsCid</span><span class="tsd-signature-symbol">)</span><span class="tsd-signature-symbol">: </span><span class="tsd-signature-type">Promise</span><span class="tsd-signature-symbol">&lt;</span><span class="tsd-signature-symbol">{ </span><br/><span>    </span><span class="tsd-kind-property">removeToolsTxReceipt</span><span class="tsd-signature-symbol">: </span><span class="tsd-signature-type">any</span><span class="tsd-signature-symbol">; </span><br/><span>    </span><span class="tsd-kind-property">revokePermittedActionTxReceipt</span><span class="tsd-signature-symbol">: </span><span class="tsd-signature-type">ContractReceipt</span><span class="tsd-signature-symbol">; </span><br/><span class="tsd-signature-symbol">}</span><span class="tsd-signature-symbol">&gt;</span><a href="#removeTool.removeTool-1" aria-label="Permalink" class="tsd-anchor-icon"><svg viewBox="0 0 24 24"><use href="../assets/icons.svg#icon-anchor"></use></svg></a></li><li class="tsd-description"><div class="tsd-comment tsd-typography"><p>Removes a tool from the list of a PKP&#39;s permitted tools.</p>
</div><div class="tsd-parameters"><h4 class="tsd-parameters-title">Parameters</h4><ul class="tsd-parameter-list"><li><span><span class="tsd-kind-parameter">pkpTokenId</span>: <span class="tsd-signature-type">string</span></span></li><li><span><span class="tsd-kind-parameter">ipfsCid</span>: <span class="tsd-signature-type">string</span></span><div class="tsd-comment tsd-typography"><p>The IPFS CID of the tool.</p>
</div><div class="tsd-comment tsd-typography"></div></li></ul></div><h4 class="tsd-returns-title">Returns <span class="tsd-signature-type">Promise</span><span class="tsd-signature-symbol">&lt;</span><span class="tsd-signature-symbol">{ </span><br/><span>    </span><span class="tsd-kind-property">removeToolsTxReceipt</span><span class="tsd-signature-symbol">: </span><span class="tsd-signature-type">any</span><span class="tsd-signature-symbol">; </span><br/><span>    </span><span class="tsd-kind-property">revokePermittedActionTxReceipt</span><span class="tsd-signature-symbol">: </span><span class="tsd-signature-type">ContractReceipt</span><span class="tsd-signature-symbol">; </span><br/><span class="tsd-signature-symbol">}</span><span class="tsd-signature-symbol">&gt;</span></h4><p>A promise that resolves to the transaction receipt.</p>
<div class="tsd-comment tsd-typography"><h4>Throws</h4><p>If the Admin instance is not properly initialized.</p>
</div><aside class="tsd-sources"><ul><li>Defined in <a href="https://github.com/LIT-Protocol/agent-wallet/blob/f650bc793f04e7844d8490ec62954a2d4af65a52/packages/aw-signer/src/lib/admin.ts#L278">packages/aw-signer/src/lib/admin.ts:278</a></li></ul></aside></li></ul></section><section class="tsd-panel tsd-member"><a id="removeToolPolicyForDelegatee" class="tsd-anchor"></a><h3 class="tsd-anchor-link"><span>remove<wbr/>Tool<wbr/>Policy<wbr/>For<wbr/>Delegatee</span><a href="#removeToolPolicyForDelegatee" aria-label="Permalink" class="tsd-anchor-icon"><svg viewBox="0 0 24 24"><use href="../assets/icons.svg#icon-anchor"></use></svg></a></h3><ul class="tsd-signatures"><li class="tsd-signature tsd-anchor-link"><a id="removeToolPolicyForDelegatee.removeToolPolicyForDelegatee-1" class="tsd-anchor"></a><span class="tsd-kind-call-signature">remove<wbr/>Tool<wbr/>Policy<wbr/>For<wbr/>Delegatee</span><span class="tsd-signature-symbol">(</span><span class="tsd-kind-parameter">pkpTokenId</span>, <span class="tsd-kind-parameter">ipfsCid</span>, <span class="tsd-kind-parameter">delegatee</span><span class="tsd-signature-symbol">)</span><span class="tsd-signature-symbol">: </span><span class="tsd-signature-type">Promise</span><span class="tsd-signature-symbol">&lt;</span><span class="tsd-signature-type">any</span><span class="tsd-signature-symbol">&gt;</span><a href="#removeToolPolicyForDelegatee.removeToolPolicyForDelegatee-1" aria-label="Permalink" class="tsd-anchor-icon"><svg viewBox="0 0 24 24"><use href="../assets/icons.svg#icon-anchor"></use></svg></a></li><li class="tsd-description"><div class="tsd-comment tsd-typography"><p>Removes a policy for a specific tool and delegatee.</p>
</div><div class="tsd-parameters"><h4 class="tsd-parameters-title">Parameters</h4><ul class="tsd-parameter-list"><li><span><span class="tsd-kind-parameter">pkpTokenId</span>: <span class="tsd-signature-type">string</span></span><div class="tsd-comment tsd-typography"><p>The PKP token ID.</p>
</div><div class="tsd-comment tsd-typography"></div></li><li><span><span class="tsd-kind-parameter">ipfsCid</span>: <span class="tsd-signature-type">string</span></span><div class="tsd-comment tsd-typography"><p>The IPFS CID of the tool.</p>
</div><div class="tsd-comment tsd-typography"></div></li><li><span><span class="tsd-kind-parameter">delegatee</span>: <span class="tsd-signature-type">string</span></span><div class="tsd-comment tsd-typography"><p>The address of the delegatee.</p>
</div><div class="tsd-comment tsd-typography"></div></li></ul></div><h4 class="tsd-returns-title">Returns <span class="tsd-signature-type">Promise</span><span class="tsd-signature-symbol">&lt;</span><span class="tsd-signature-type">any</span><span class="tsd-signature-symbol">&gt;</span></h4><p>A promise that resolves to the transaction receipt.</p>
<div class="tsd-comment tsd-typography"><h4>Throws</h4><p>If the tool policy registry contract is not initialized.</p>
</div><aside class="tsd-sources"><ul><li>Defined in <a href="https://github.com/LIT-Protocol/agent-wallet/blob/f650bc793f04e7844d8490ec62954a2d4af65a52/packages/aw-signer/src/lib/admin.ts#L676">packages/aw-signer/src/lib/admin.ts:676</a></li></ul></aside></li></ul></section><section class="tsd-panel tsd-member"><a id="removeToolPolicyParametersForDelegatee" class="tsd-anchor"></a><h3 class="tsd-anchor-link"><span>remove<wbr/>Tool<wbr/>Policy<wbr/>Parameters<wbr/>For<wbr/>Delegatee</span><a href="#removeToolPolicyParametersForDelegatee" aria-label="Permalink" class="tsd-anchor-icon"><svg viewBox="0 0 24 24"><use href="../assets/icons.svg#icon-anchor"></use></svg></a></h3><ul class="tsd-signatures"><li class="tsd-signature tsd-anchor-link"><a id="removeToolPolicyParametersForDelegatee.removeToolPolicyParametersForDelegatee-1" class="tsd-anchor"></a><span class="tsd-kind-call-signature">remove<wbr/>Tool<wbr/>Policy<wbr/>Parameters<wbr/>For<wbr/>Delegatee</span><span class="tsd-signature-symbol">(</span><span class="tsd-kind-parameter">pkpTokenId</span>, <span class="tsd-kind-parameter">ipfsCid</span>, <span class="tsd-kind-parameter">delegatee</span>, <span class="tsd-kind-parameter">parameterNames</span><span class="tsd-signature-symbol">)</span><span class="tsd-signature-symbol">: </span><span class="tsd-signature-type">Promise</span><span class="tsd-signature-symbol">&lt;</span><span class="tsd-signature-type">any</span><span class="tsd-signature-symbol">&gt;</span><a href="#removeToolPolicyParametersForDelegatee.removeToolPolicyParametersForDelegatee-1" aria-label="Permalink" class="tsd-anchor-icon"><svg viewBox="0 0 24 24"><use href="../assets/icons.svg#icon-anchor"></use></svg></a></li><li class="tsd-description"><div class="tsd-comment tsd-typography"><p>Removes multiple policy parameters for a tool and delegatee.</p>
</div><div class="tsd-parameters"><h4 class="tsd-parameters-title">Parameters</h4><ul class="tsd-parameter-list"><li><span><span class="tsd-kind-parameter">pkpTokenId</span>: <span class="tsd-signature-type">string</span></span><div class="tsd-comment tsd-typography"><p>The PKP token ID.</p>
</div><div class="tsd-comment tsd-typography"></div></li><li><span><span class="tsd-kind-parameter">ipfsCid</span>: <span class="tsd-signature-type">string</span></span><div class="tsd-comment tsd-typography"><p>The IPFS CID of the tool.</p>
</div><div class="tsd-comment tsd-typography"></div></li><li><span><span class="tsd-kind-parameter">delegatee</span>: <span class="tsd-signature-type">string</span></span><div class="tsd-comment tsd-typography"><p>The address of the delegatee.</p>
</div><div class="tsd-comment tsd-typography"></div></li><li><span><span class="tsd-kind-parameter">parameterNames</span>: <span class="tsd-signature-type">string</span><span class="tsd-signature-symbol">[]</span></span><div class="tsd-comment tsd-typography"><p>An array of policy parameter names to remove.</p>
</div><div class="tsd-comment tsd-typography"></div></li></ul></div><h4 class="tsd-returns-title">Returns <span class="tsd-signature-type">Promise</span><span class="tsd-signature-symbol">&lt;</span><span class="tsd-signature-type">any</span><span class="tsd-signature-symbol">&gt;</span></h4><p>A promise that resolves to the transaction receipt.</p>
<div class="tsd-comment tsd-typography"><h4>Throws</h4><p>If the tool policy registry contract is not initialized.</p>
</div><aside class="tsd-sources"><ul><li>Defined in <a href="https://github.com/LIT-Protocol/agent-wallet/blob/f650bc793f04e7844d8490ec62954a2d4af65a52/packages/aw-signer/src/lib/admin.ts#L880">packages/aw-signer/src/lib/admin.ts:880</a></li></ul></aside></li></ul></section><section class="tsd-panel tsd-member"><a id="setToolPolicyForDelegatee" class="tsd-anchor"></a><h3 class="tsd-anchor-link"><span>set<wbr/>Tool<wbr/>Policy<wbr/>For<wbr/>Delegatee</span><a href="#setToolPolicyForDelegatee" aria-label="Permalink" class="tsd-anchor-icon"><svg viewBox="0 0 24 24"><use href="../assets/icons.svg#icon-anchor"></use></svg></a></h3><ul class="tsd-signatures"><li class="tsd-signature tsd-anchor-link"><a id="setToolPolicyForDelegatee.setToolPolicyForDelegatee-1" class="tsd-anchor"></a><span class="tsd-kind-call-signature">set<wbr/>Tool<wbr/>Policy<wbr/>For<wbr/>Delegatee</span><span class="tsd-signature-symbol">(</span><span class="tsd-kind-parameter">pkpTokenId</span>, <span class="tsd-kind-parameter">ipfsCid</span>, <span class="tsd-kind-parameter">delegatee</span>, <span class="tsd-kind-parameter">policyIpfsCid</span>, <span class="tsd-kind-parameter">enablePolicies</span><span class="tsd-signature-symbol">)</span><span class="tsd-signature-symbol">: </span><span class="tsd-signature-type">Promise</span><span class="tsd-signature-symbol">&lt;</span><span class="tsd-signature-type">any</span><span class="tsd-signature-symbol">&gt;</span><a href="#setToolPolicyForDelegatee.setToolPolicyForDelegatee-1" aria-label="Permalink" class="tsd-anchor-icon"><svg viewBox="0 0 24 24"><use href="../assets/icons.svg#icon-anchor"></use></svg></a></li><li class="tsd-description"><div class="tsd-comment tsd-typography"><p>Sets or updates a policy for a specific tool and delegatee.</p>
</div><div class="tsd-parameters"><h4 class="tsd-parameters-title">Parameters</h4><ul class="tsd-parameter-list"><li><span><span class="tsd-kind-parameter">pkpTokenId</span>: <span class="tsd-signature-type">string</span></span><div class="tsd-comment tsd-typography"><p>The token ID of the PKP.</p>
</div><div class="tsd-comment tsd-typography"></div></li><li><span><span class="tsd-kind-parameter">ipfsCid</span>: <span class="tsd-signature-type">string</span></span><div class="tsd-comment tsd-typography"><p>The IPFS CID of the tool.</p>
</div><div class="tsd-comment tsd-typography"></div></li><li><span><span class="tsd-kind-parameter">delegatee</span>: <span class="tsd-signature-type">string</span></span><div class="tsd-comment tsd-typography"><p>The address of the delegatee.</p>
</div><div class="tsd-comment tsd-typography"></div></li><li><span><span class="tsd-kind-parameter">policyIpfsCid</span>: <span class="tsd-signature-type">string</span></span><div class="tsd-comment tsd-typography"><p>The IPFS CID of the policy to be set.</p>
</div><div class="tsd-comment tsd-typography"></div></li><li><span><span class="tsd-kind-parameter">enablePolicies</span>: <span class="tsd-signature-type">boolean</span></span><div class="tsd-comment tsd-typography"><p>Whether to enable the policy after setting it.</p>
</div><div class="tsd-comment tsd-typography"></div></li></ul></div><h4 class="tsd-returns-title">Returns <span class="tsd-signature-type">Promise</span><span class="tsd-signature-symbol">&lt;</span><span class="tsd-signature-type">any</span><span class="tsd-signature-symbol">&gt;</span></h4><p>A promise that resolves to the transaction receipt.</p>
<div class="tsd-comment tsd-typography"><h4>Throws</h4><p>If the tool policy registry contract is not initialized.</p>
</div><aside class="tsd-sources"><ul><li>Defined in <a href="https://github.com/LIT-Protocol/agent-wallet/blob/f650bc793f04e7844d8490ec62954a2d4af65a52/packages/aw-signer/src/lib/admin.ts#L644">packages/aw-signer/src/lib/admin.ts:644</a></li></ul></aside></li></ul></section><section class="tsd-panel tsd-member"><a id="setToolPolicyParametersForDelegatee" class="tsd-anchor"></a><h3 class="tsd-anchor-link"><span>set<wbr/>Tool<wbr/>Policy<wbr/>Parameters<wbr/>For<wbr/>Delegatee</span><a href="#setToolPolicyParametersForDelegatee" aria-label="Permalink" class="tsd-anchor-icon"><svg viewBox="0 0 24 24"><use href="../assets/icons.svg#icon-anchor"></use></svg></a></h3><ul class="tsd-signatures"><li class="tsd-signature tsd-anchor-link"><a id="setToolPolicyParametersForDelegatee.setToolPolicyParametersForDelegatee-1" class="tsd-anchor"></a><span class="tsd-kind-call-signature">set<wbr/>Tool<wbr/>Policy<wbr/>Parameters<wbr/>For<wbr/>Delegatee</span><span class="tsd-signature-symbol">(</span><span class="tsd-kind-parameter">pkpTokenId</span>, <span class="tsd-kind-parameter">ipfsCid</span>, <span class="tsd-kind-parameter">delegatee</span>, <span class="tsd-kind-parameter">parameterNames</span>, <span class="tsd-kind-parameter">parameterValues</span><span class="tsd-signature-symbol">)</span><span class="tsd-signature-symbol">: </span><span class="tsd-signature-type">Promise</span><span class="tsd-signature-symbol">&lt;</span><span class="tsd-signature-type">any</span><span class="tsd-signature-symbol">&gt;</span><a href="#setToolPolicyParametersForDelegatee.setToolPolicyParametersForDelegatee-1" aria-label="Permalink" class="tsd-anchor-icon"><svg viewBox="0 0 24 24"><use href="../assets/icons.svg#icon-anchor"></use></svg></a></li><li class="tsd-description"><div class="tsd-comment tsd-typography"><p>Sets multiple policy parameters for a tool and delegatee.</p>
</div><div class="tsd-parameters"><h4 class="tsd-parameters-title">Parameters</h4><ul class="tsd-parameter-list"><li><span><span class="tsd-kind-parameter">pkpTokenId</span>: <span class="tsd-signature-type">string</span></span><div class="tsd-comment tsd-typography"><p>The PKP token ID.</p>
</div><div class="tsd-comment tsd-typography"></div></li><li><span><span class="tsd-kind-parameter">ipfsCid</span>: <span class="tsd-signature-type">string</span></span><div class="tsd-comment tsd-typography"><p>The IPFS CID of the tool.</p>
</div><div class="tsd-comment tsd-typography"></div></li><li><span><span class="tsd-kind-parameter">delegatee</span>: <span class="tsd-signature-type">string</span></span><div class="tsd-comment tsd-typography"><p>The address of the delegatee.</p>
</div><div class="tsd-comment tsd-typography"></div></li><li><span><span class="tsd-kind-parameter">parameterNames</span>: <span class="tsd-signature-type">string</span><span class="tsd-signature-symbol">[]</span></span><div class="tsd-comment tsd-typography"><p>An array of policy parameter names.</p>
</div><div class="tsd-comment tsd-typography"></div></li><li><span><span class="tsd-kind-parameter">parameterValues</span>: <span class="tsd-signature-type">any</span><span class="tsd-signature-symbol">[]</span></span><div class="tsd-comment tsd-typography"><p>An array of policy parameter values.</p>
</div><div class="tsd-comment tsd-typography"></div></li></ul></div><h4 class="tsd-returns-title">Returns <span class="tsd-signature-type">Promise</span><span class="tsd-signature-symbol">&lt;</span><span class="tsd-signature-type">any</span><span class="tsd-signature-symbol">&gt;</span></h4><p>A promise that resolves to the transaction receipt.</p>
<div class="tsd-comment tsd-typography"><h4>Throws</h4><p>If the tool policy registry contract is not initialized.</p>
</div><aside class="tsd-sources"><ul><li>Defined in <a href="https://github.com/LIT-Protocol/agent-wallet/blob/f650bc793f04e7844d8490ec62954a2d4af65a52/packages/aw-signer/src/lib/admin.ts#L846">packages/aw-signer/src/lib/admin.ts:846</a></li></ul></aside></li></ul></section><section class="tsd-panel tsd-member"><a id="transferPkpOwnership" class="tsd-anchor"></a><h3 class="tsd-anchor-link"><span>transfer<wbr/>Pkp<wbr/>Ownership</span><a href="#transferPkpOwnership" aria-label="Permalink" class="tsd-anchor-icon"><svg viewBox="0 0 24 24"><use href="../assets/icons.svg#icon-anchor"></use></svg></a></h3><ul class="tsd-signatures"><li class="tsd-signature tsd-anchor-link"><a id="transferPkpOwnership.transferPkpOwnership-1" class="tsd-anchor"></a><span class="tsd-kind-call-signature">transfer<wbr/>Pkp<wbr/>Ownership</span><span class="tsd-signature-symbol">(</span><span class="tsd-kind-parameter">pkpTokenId</span>, <span class="tsd-kind-parameter">newOwner</span><span class="tsd-signature-symbol">)</span><span class="tsd-signature-symbol">: </span><span class="tsd-signature-type">Promise</span><span class="tsd-signature-symbol">&lt;</span><span class="tsd-signature-type">ContractReceipt</span><span class="tsd-signature-symbol">&gt;</span><a href="#transferPkpOwnership.transferPkpOwnership-1" aria-label="Permalink" class="tsd-anchor-icon"><svg viewBox="0 0 24 24"><use href="../assets/icons.svg#icon-anchor"></use></svg></a></li><li class="tsd-description"><div class="tsd-comment tsd-typography"><p>Transfers ownership of the PKP to a new owner.</p>
</div><div class="tsd-parameters"><h4 class="tsd-parameters-title">Parameters</h4><ul class="tsd-parameter-list"><li><span><span class="tsd-kind-parameter">pkpTokenId</span>: <span class="tsd-signature-type">string</span></span></li><li><span><span class="tsd-kind-parameter">newOwner</span>: <span class="tsd-signature-type">string</span></span><div class="tsd-comment tsd-typography"><p>The address of the new owner.</p>
</div><div class="tsd-comment tsd-typography"></div></li></ul></div><h4 class="tsd-returns-title">Returns <span class="tsd-signature-type">Promise</span><span class="tsd-signature-symbol">&lt;</span><span class="tsd-signature-type">ContractReceipt</span><span class="tsd-signature-symbol">&gt;</span></h4><p>A promise that resolves to the transaction receipt.</p>
<div class="tsd-comment tsd-typography"><h4>Throws</h4><p>If the Admin instance is not properly initialized.</p>
</div><aside class="tsd-sources"><ul><li>Defined in <a href="https://github.com/LIT-Protocol/agent-wallet/blob/f650bc793f04e7844d8490ec62954a2d4af65a52/packages/aw-signer/src/lib/admin.ts#L206">packages/aw-signer/src/lib/admin.ts:206</a></li></ul></aside></li></ul></section><section class="tsd-panel tsd-member"><a id="unpermitToolForDelegatee" class="tsd-anchor"></a><h3 class="tsd-anchor-link"><span>unpermit<wbr/>Tool<wbr/>For<wbr/>Delegatee</span><a href="#unpermitToolForDelegatee" aria-label="Permalink" class="tsd-anchor-icon"><svg viewBox="0 0 24 24"><use href="../assets/icons.svg#icon-anchor"></use></svg></a></h3><ul class="tsd-signatures"><li class="tsd-signature tsd-anchor-link"><a id="unpermitToolForDelegatee.unpermitToolForDelegatee-1" class="tsd-anchor"></a><span class="tsd-kind-call-signature">unpermit<wbr/>Tool<wbr/>For<wbr/>Delegatee</span><span class="tsd-signature-symbol">(</span><span class="tsd-kind-parameter">pkpTokenId</span>, <span class="tsd-kind-parameter">toolIpfsCid</span>, <span class="tsd-kind-parameter">delegatee</span><span class="tsd-signature-symbol">)</span><span class="tsd-signature-symbol">: </span><span class="tsd-signature-type">Promise</span><span class="tsd-signature-symbol">&lt;</span><span class="tsd-signature-type">any</span><span class="tsd-signature-symbol">&gt;</span><a href="#unpermitToolForDelegatee.unpermitToolForDelegatee-1" aria-label="Permalink" class="tsd-anchor-icon"><svg viewBox="0 0 24 24"><use href="../assets/icons.svg#icon-anchor"></use></svg></a></li><li class="tsd-description"><div class="tsd-comment tsd-typography"><p>Unpermits a tool for a specific delegatee.</p>
</div><div class="tsd-parameters"><h4 class="tsd-parameters-title">Parameters</h4><ul class="tsd-parameter-list"><li><span><span class="tsd-kind-parameter">pkpTokenId</span>: <span class="tsd-signature-type">string</span></span><div class="tsd-comment tsd-typography"><p>The PKP token ID.</p>
</div><div class="tsd-comment tsd-typography"></div></li><li><span><span class="tsd-kind-parameter">toolIpfsCid</span>: <span class="tsd-signature-type">string</span></span><div class="tsd-comment tsd-typography"><p>The IPFS CID of the tool.</p>
</div><div class="tsd-comment tsd-typography"></div></li><li><span><span class="tsd-kind-parameter">delegatee</span>: <span class="tsd-signature-type">string</span></span><div class="tsd-comment tsd-typography"><p>The address of the delegatee.</p>
</div><div class="tsd-comment tsd-typography"></div></li></ul></div><h4 class="tsd-returns-title">Returns <span class="tsd-signature-type">Promise</span><span class="tsd-signature-symbol">&lt;</span><span class="tsd-signature-type">any</span><span class="tsd-signature-symbol">&gt;</span></h4><p>A promise that resolves to the transaction receipt.</p>
<div class="tsd-comment tsd-typography"><h4>Throws</h4><p>If the tool policy registry contract is not initialized.</p>
</div><aside class="tsd-sources"><ul><li>Defined in <a href="https://github.com/LIT-Protocol/agent-wallet/blob/f650bc793f04e7844d8490ec62954a2d4af65a52/packages/aw-signer/src/lib/admin.ts#L586">packages/aw-signer/src/lib/admin.ts:586</a></li></ul></aside></li></ul></section><section class="tsd-panel tsd-member"><a id="create" class="tsd-anchor"></a><h3 class="tsd-anchor-link"><code class="tsd-tag ts-flagStatic">Static</code> <span>create</span><a href="#create" aria-label="Permalink" class="tsd-anchor-icon"><svg viewBox="0 0 24 24"><use href="../assets/icons.svg#icon-anchor"></use></svg></a></h3><ul class="tsd-signatures"><li class="tsd-signature tsd-anchor-link"><a id="create.create-1" class="tsd-anchor"></a><span class="tsd-kind-call-signature">create</span><span class="tsd-signature-symbol">(</span><span class="tsd-kind-parameter">adminConfig</span>, <span class="tsd-kind-parameter">agentConfig</span><span class="tsd-signature-symbol">?</span><span class="tsd-signature-symbol">)</span><span class="tsd-signature-symbol">: </span><span class="tsd-signature-type">Promise</span><span class="tsd-signature-symbol">&lt;</span><a href="agent_wallet_src.Admin.html" class="tsd-signature-type tsd-kind-class">Admin</a><span class="tsd-signature-symbol">&gt;</span><a href="#create.create-1" aria-label="Permalink" class="tsd-anchor-icon"><svg viewBox="0 0 24 24"><use href="../assets/icons.svg#icon-anchor"></use></svg></a></li><li class="tsd-description"><div class="tsd-comment tsd-typography"><p>Creates an instance of the <code>Admin</code> class.
Initializes the Lit node client, contracts, and PKP.</p>
</div><div class="tsd-parameters"><h4 class="tsd-parameters-title">Parameters</h4><ul class="tsd-parameter-list"><li><span><span class="tsd-kind-parameter">adminConfig</span>: <a href="../types/agent_wallet_src.AdminConfig.html" class="tsd-signature-type tsd-kind-type-alias">AdminConfig</a></span><div class="tsd-comment tsd-typography"><p>Configuration for the Admin role.</p>
</div><div class="tsd-comment tsd-typography"></div></li><li><span><span class="tsd-kind-parameter">agentConfig</span>: <a href="../interfaces/agent_wallet_src.AgentConfig.html" class="tsd-signature-type tsd-kind-interface">AgentConfig</a><span class="tsd-signature-symbol"> = {}</span></span><div class="tsd-comment tsd-typography"><p>Configuration for the agent, including the Lit network and debug mode.</p>
</div><div class="tsd-comment tsd-typography"></div></li></ul></div><h4 class="tsd-returns-title">Returns <span class="tsd-signature-type">Promise</span><span class="tsd-signature-symbol">&lt;</span><a href="agent_wallet_src.Admin.html" class="tsd-signature-type tsd-kind-class">Admin</a><span class="tsd-signature-symbol">&gt;</span></h4><p>A promise that resolves to an instance of the <code>Admin</code> class.</p>
<div class="tsd-comment tsd-typography"><h4>Throws</h4><p>If the Lit network is not provided or the private key is missing.</p>
</div><aside class="tsd-sources"><ul><li>Defined in <a href="https://github.com/LIT-Protocol/agent-wallet/blob/f650bc793f04e7844d8490ec62954a2d4af65a52/packages/aw-signer/src/lib/admin.ts#L92">packages/aw-signer/src/lib/admin.ts:92</a></li></ul></aside></li></ul></section></section></div><div class="col-sidebar"><div class="page-menu"><div class="tsd-navigation settings"><details class="tsd-index-accordion"><summary class="tsd-accordion-summary"><h3><svg width="20" height="20" viewBox="0 0 24 24" fill="none"><use href="../assets/icons.svg#icon-chevronDown"></use></svg>Settings</h3></summary><div class="tsd-accordion-details"><div class="tsd-filter-visibility"><h4 class="uppercase">Member Visibility</h4><form><ul id="tsd-filter-options"><li class="tsd-filter-item"><label class="tsd-filter-input"><input type="checkbox" id="tsd-filter-inherited" name="inherited" checked/><svg width="32" height="32" viewBox="0 0 32 32" aria-hidden="true"><rect class="tsd-checkbox-background" width="30" height="30" x="1" y="1" rx="6" fill="none"></rect><path class="tsd-checkbox-checkmark" d="M8.35422 16.8214L13.2143 21.75L24.6458 10.25" stroke="none" stroke-width="3.5" stroke-linejoin="round" fill="none"></path></svg><span>Inherited</span></label></li></ul></form></div><div class="tsd-theme-toggle"><h4 class="uppercase">Theme</h4><select id="tsd-theme"><option value="os">OS</option><option value="light">Light</option><option value="dark">Dark</option></select></div></div></details></div><details open class="tsd-index-accordion tsd-page-navigation"><summary class="tsd-accordion-summary"><h3><svg width="20" height="20" viewBox="0 0 24 24" fill="none"><use href="../assets/icons.svg#icon-chevronDown"></use></svg>On This Page</h3></summary><div class="tsd-accordion-details"><a href="#litNetwork" class=""><svg class="tsd-kind-icon" viewBox="0 0 24 24"><use href="../assets/icons.svg#icon-1024"></use></svg><span>lit<wbr/>Network</span></a><a href="#addDelegatee" class=""><svg class="tsd-kind-icon" viewBox="0 0 24 24"><use href="../assets/icons.svg#icon-2048"></use></svg><span>add<wbr/>Delegatee</span></a><a href="#disableTool" class=""><svg class="tsd-kind-icon" viewBox="0 0 24 24"><use href="../assets/icons.svg#icon-2048"></use></svg><span>disable<wbr/>Tool</span></a><a href="#disableToolPolicyForDelegatee" class=""><svg class="tsd-kind-icon" viewBox="0 0 24 24"><use href="../assets/icons.svg#icon-2048"></use></svg><span>disable<wbr/>Tool<wbr/>Policy<wbr/>For<wbr/>Delegatee</span></a><a href="#disconnect" class=""><svg class="tsd-kind-icon" viewBox="0 0 24 24"><use href="../assets/icons.svg#icon-2048"></use></svg><span>disconnect</span></a><a href="#enableTool" class=""><svg class="tsd-kind-icon" viewBox="0 0 24 24"><use href="../assets/icons.svg#icon-2048"></use></svg><span>enable<wbr/>Tool</span></a><a href="#enableToolPolicyForDelegatee" class=""><svg class="tsd-kind-icon" viewBox="0 0 24 24"><use href="../assets/icons.svg#icon-2048"></use></svg><span>enable<wbr/>Tool<wbr/>Policy<wbr/>For<wbr/>Delegatee</span></a><a href="#getAllToolPolicyParametersForDelegatee" class=""><svg class="tsd-kind-icon" viewBox="0 0 24 24"><use href="../assets/icons.svg#icon-2048"></use></svg><span>get<wbr/>All<wbr/>Tool<wbr/>Policy<wbr/>Parameters<wbr/>For<wbr/>Delegatee</span></a><a href="#getDelegatees" class=""><svg class="tsd-kind-icon" viewBox="0 0 24 24"><use href="../assets/icons.svg#icon-2048"></use></svg><span>get<wbr/>Delegatees</span></a><a href="#getPermittedToolsForDelegatee" class=""><svg class="tsd-kind-icon" viewBox="0 0 24 24"><use href="../assets/icons.svg#icon-2048"></use></svg><span>get<wbr/>Permitted<wbr/>Tools<wbr/>For<wbr/>Delegatee</span></a><a href="#getPkpByTokenId" class=""><svg class="tsd-kind-icon" viewBox="0 0 24 24"><use href="../assets/icons.svg#icon-2048"></use></svg><span>get<wbr/>Pkp<wbr/>By<wbr/>Token<wbr/>Id</span></a><a href="#getPkps" class=""><svg class="tsd-kind-icon" viewBox="0 0 24 24"><use href="../assets/icons.svg#icon-2048"></use></svg><span>get<wbr/>Pkps</span></a><a href="#getRegisteredTool" class=""><svg class="tsd-kind-icon" viewBox="0 0 24 24"><use href="../assets/icons.svg#icon-2048"></use></svg><span>get<wbr/>Registered<wbr/>Tool</span></a><a href="#getRegisteredToolsAndDelegateesForPkp" class=""><svg class="tsd-kind-icon" viewBox="0 0 24 24"><use href="../assets/icons.svg#icon-2048"></use></svg><span>get<wbr/>Registered<wbr/>Tools<wbr/>And<wbr/>Delegatees<wbr/>For<wbr/>Pkp</span></a><a href="#getToolPolicyForDelegatee" class=""><svg class="tsd-kind-icon" viewBox="0 0 24 24"><use href="../assets/icons.svg#icon-2048"></use></svg><span>get<wbr/>Tool<wbr/>Policy<wbr/>For<wbr/>Delegatee</span></a><a href="#getToolPolicyParameterForDelegatee" class=""><svg class="tsd-kind-icon" viewBox="0 0 24 24"><use href="../assets/icons.svg#icon-2048"></use></svg><span>get<wbr/>Tool<wbr/>Policy<wbr/>Parameter<wbr/>For<wbr/>Delegatee</span></a><a href="#getToolPolicyParametersForDelegatee" class=""><svg class="tsd-kind-icon" viewBox="0 0 24 24"><use href="../assets/icons.svg#icon-2048"></use></svg><span>get<wbr/>Tool<wbr/>Policy<wbr/>Parameters<wbr/>For<wbr/>Delegatee</span></a><a href="#isDelegatee" class=""><svg class="tsd-kind-icon" viewBox="0 0 24 24"><use href="../assets/icons.svg#icon-2048"></use></svg><span>is<wbr/>Delegatee</span></a><a href="#isToolPermittedForDelegatee" class=""><svg class="tsd-kind-icon" viewBox="0 0 24 24"><use href="../assets/icons.svg#icon-2048"></use></svg><span>is<wbr/>Tool<wbr/>Permitted<wbr/>For<wbr/>Delegatee</span></a><a href="#isToolRegistered" class=""><svg class="tsd-kind-icon" viewBox="0 0 24 24"><use href="../assets/icons.svg#icon-2048"></use></svg><span>is<wbr/>Tool<wbr/>Registered</span></a><a href="#mintPkp" class=""><svg class="tsd-kind-icon" viewBox="0 0 24 24"><use href="../assets/icons.svg#icon-2048"></use></svg><span>mint<wbr/>Pkp</span></a><a href="#permitToolForDelegatee" class=""><svg class="tsd-kind-icon" viewBox="0 0 24 24"><use href="../assets/icons.svg#icon-2048"></use></svg><span>permit<wbr/>Tool<wbr/>For<wbr/>Delegatee</span></a><a href="#registerTool" class=""><svg class="tsd-kind-icon" viewBox="0 0 24 24"><use href="../assets/icons.svg#icon-2048"></use></svg><span>register<wbr/>Tool</span></a><a href="#removeDelegatee" class=""><svg class="tsd-kind-icon" viewBox="0 0 24 24"><use href="../assets/icons.svg#icon-2048"></use></svg><span>remove<wbr/>Delegatee</span></a><a href="#removeTool" class=""><svg class="tsd-kind-icon" viewBox="0 0 24 24"><use href="../assets/icons.svg#icon-2048"></use></svg><span>remove<wbr/>Tool</span></a><a href="#removeToolPolicyForDelegatee" class=""><svg class="tsd-kind-icon" viewBox="0 0 24 24"><use href="../assets/icons.svg#icon-2048"></use></svg><span>remove<wbr/>Tool<wbr/>Policy<wbr/>For<wbr/>Delegatee</span></a><a href="#removeToolPolicyParametersForDelegatee" class=""><svg class="tsd-kind-icon" viewBox="0 0 24 24"><use href="../assets/icons.svg#icon-2048"></use></svg><span>remove<wbr/>Tool<wbr/>Policy<wbr/>Parameters<wbr/>For<wbr/>Delegatee</span></a><a href="#setToolPolicyForDelegatee" class=""><svg class="tsd-kind-icon" viewBox="0 0 24 24"><use href="../assets/icons.svg#icon-2048"></use></svg><span>set<wbr/>Tool<wbr/>Policy<wbr/>For<wbr/>Delegatee</span></a><a href="#setToolPolicyParametersForDelegatee" class=""><svg class="tsd-kind-icon" viewBox="0 0 24 24"><use href="../assets/icons.svg#icon-2048"></use></svg><span>set<wbr/>Tool<wbr/>Policy<wbr/>Parameters<wbr/>For<wbr/>Delegatee</span></a><a href="#transferPkpOwnership" class=""><svg class="tsd-kind-icon" viewBox="0 0 24 24"><use href="../assets/icons.svg#icon-2048"></use></svg><span>transfer<wbr/>Pkp<wbr/>Ownership</span></a><a href="#unpermitToolForDelegatee" class=""><svg class="tsd-kind-icon" viewBox="0 0 24 24"><use href="../assets/icons.svg#icon-2048"></use></svg><span>unpermit<wbr/>Tool<wbr/>For<wbr/>Delegatee</span></a><a href="#create" class=""><svg class="tsd-kind-icon" viewBox="0 0 24 24"><use href="../assets/icons.svg#icon-2048"></use></svg><span>create</span></a></div></details></div><div class="site-menu"><div class="tree"><div class="tree-config"><button class="tree-config__button tree-config__button--expand js-tree-expand" title="Expand All"><svg xmlns="http://www.w3.org/2000/svg" x="0px" y="0px" viewBox="0 0 490.72 490.72" fill="currentColor"><path d="M480.027,288.027H10.693c-5.867,0-10.667,4.8-10.667,10.667c0,5.867,4.8,10.667,10.667,10.667h213.333v144.96l-45.76-45.76c-4.267-4.053-10.987-3.947-15.04,0.213c-3.947,4.16-3.947,10.667,0,14.827l64,64c4.16,4.16,10.88,4.16,15.04,0l64-64c4.053-4.267,3.947-10.987-0.213-15.04c-4.16-3.947-10.667-3.947-14.827,0l-45.867,45.76V309.36h234.667c5.867,0,10.667-4.8,10.667-10.667C490.693,292.827,485.893,288.027,480.027,288.027z"></path><path d="M10.693,224.027h469.333c5.867,0,10.667-4.8,10.667-10.667c0-5.867-4.8-10.667-10.667-10.667H245.36V36.4l45.76,45.76c4.267,4.053,10.987,3.947,15.04-0.213c3.947-4.16,3.947-10.667,0-14.827l-64-64c-4.16-4.16-10.88-4.16-15.04,0l-64,64c-4.053,4.267-3.947,10.987,0.213,15.04c4.16,3.947,10.667,3.947,14.827,0l45.867-45.76v166.293H10.693c-5.867,0-10.667,4.8-10.667,10.667C0.027,219.227,4.827,224.027,10.693,224.027z"></path></svg></button><button class="tree-config__button tree-config__button--collapse js-tree-collapse" title="Collapse All"><svg viewBox="0 0 16 16" xmlns="http://www.w3.org/2000/svg" fill="currentColor"><path fill-rule="evenodd" d="M1 8a.5.5 0 0 1 .5-.5h13a.5.5 0 0 1 0 1h-13A.5.5 0 0 1 1 8zm7-8a.5.5 0 0 1 .5.5v3.793l1.146-1.147a.5.5 0 0 1 .708.708l-2 2a.5.5 0 0 1-.708 0l-2-2a.5.5 0 1 1 .708-.708L7.5 4.293V.5A.5.5 0 0 1 8 0zm-.5 11.707-1.146 1.147a.5.5 0 0 1-.708-.708l2-2a.5.5 0 0 1 .708 0l2 2a.5.5 0 0 1-.708.708L8.5 11.707V15.5a.5.5 0 0 1-1 0v-3.793z"></path></svg></button><button class="tree-config__button tree-config__button--target js-tree-target" title="Scroll to current file"><svg viewBox="0 0 24 24" xmlns="http://www.w3.org/2000/svg" fill="currentColor"><circle cx="12" cy="12" r="3"></circle><path d="M13 4.069V2h-2v2.069A8.008 8.008 0 0 0 4.069 11H2v2h2.069A8.007 8.007 0 0 0 11 19.931V22h2v-2.069A8.007 8.007 0 0 0 19.931 13H22v-2h-2.069A8.008 8.008 0 0 0 13 4.069zM12 18c-3.309 0-6-2.691-6-6s2.691-6 6-6 6 2.691 6 6-2.691 6-6 6z"></path></svg></button></div><div class="tree-content"><ul class="js-category-list category" data-id="root"><li><span class="js-category-title category__title" data-id="root-packages"><div class="category__folder" data-id="root-packages"></div>packages</span><ul class="js-category-list category" data-id="root-packages"><li><span class="js-category-title category__title" data-id="root-packages-agent-wallet"><div class="category__folder" data-id="root-packages-agent-wallet"></div>agent-wallet</span><ul class="js-category-list category" data-id="root-packages-agent-wallet"><li><span class="js-category-title category__title" data-id="root-packages-agent-wallet-src"><div class="category__folder" data-id="root-packages-agent-wallet-src"></div>src</span><ul class="js-category-list category" data-id="root-packages-agent-wallet-src"><li><a class="category__link js-category-link category__link--ts" href="../modules/agent_wallet_src.html" data-id="/modules/agent_wallet_src.html">index.ts</a><ul><li><a class="category__link js-category-link" href="../enums/agent_wallet_src.AwSignerErrorType.html" data-id="/enums/agent_wallet_src.AwSignerErrorType.html"><svg class="tsd-kind-icon" viewBox="0 0 24 24"><use href="../assets/icons.svg#icon-8"></use></svg>AwSignerErrorType</a></li><li><a class="category__link js-category-link" href="agent_wallet_src.Admin.html" data-id="/classes/agent_wallet_src.Admin.html"><svg class="tsd-kind-icon" viewBox="0 0 24 24"><use href="../assets/icons.svg#icon-128"></use></svg>Admin</a></li><li><a class="category__link js-category-link" href="agent_wallet_src.AwSignerError.html" data-id="/classes/agent_wallet_src.AwSignerError.html"><svg class="tsd-kind-icon" viewBox="0 0 24 24"><use href="../assets/icons.svg#icon-128"></use></svg>AwSignerError</a></li><li><a class="category__link js-category-link" href="agent_wallet_src.Delegatee.html" data-id="/classes/agent_wallet_src.Delegatee.html"><svg class="tsd-kind-icon" viewBox="0 0 24 24"><use href="../assets/icons.svg#icon-128"></use></svg>Delegatee</a></li><li><a class="category__link js-category-link" href="agent_wallet_src.OpenAiIntentMatcher.html" data-id="/classes/agent_wallet_src.OpenAiIntentMatcher.html"><svg class="tsd-kind-icon" viewBox="0 0 24 24"><use href="../assets/icons.svg#icon-128"></use></svg>OpenAiIntentMatcher</a></li><li><a class="category__link js-category-link" href="../interfaces/agent_wallet_src.AgentConfig.html" data-id="/interfaces/agent_wallet_src.AgentConfig.html"><svg class="tsd-kind-icon" viewBox="0 0 24 24"><use href="../assets/icons.svg#icon-256"></use></svg>AgentConfig</a></li><li><a class="category__link js-category-link" href="../interfaces/agent_wallet_src.AwTool.html" data-id="/interfaces/agent_wallet_src.AwTool.html"><svg class="tsd-kind-icon" viewBox="0 0 24 24"><use href="../assets/icons.svg#icon-256"></use></svg>AwTool</a></li><li><a class="category__link js-category-link" href="../interfaces/agent_wallet_src.CapacityCreditDelegationAuthSigOptions.html" data-id="/interfaces/agent_wallet_src.CapacityCreditDelegationAuthSigOptions.html"><svg class="tsd-kind-icon" viewBox="0 0 24 24"><use href="../assets/icons.svg#icon-256"></use></svg>CapacityCreditDelegationAuthSigOptions</a></li><li><a class="category__link js-category-link" href="../interfaces/agent_wallet_src.CapacityCreditInfo.html" data-id="/interfaces/agent_wallet_src.CapacityCreditInfo.html"><svg class="tsd-kind-icon" viewBox="0 0 24 24"><use href="../assets/icons.svg#icon-256"></use></svg>CapacityCreditInfo</a></li><li><a class="category__link js-category-link" href="../interfaces/agent_wallet_src.CapacityCreditMintOptions.html" data-id="/interfaces/agent_wallet_src.CapacityCreditMintOptions.html"><svg class="tsd-kind-icon" viewBox="0 0 24 24"><use href="../assets/icons.svg#icon-256"></use></svg>CapacityCreditMintOptions</a></li><li><a class="category__link js-category-link" href="../interfaces/agent_wallet_src.CredentialStore.html" data-id="/interfaces/agent_wallet_src.CredentialStore.html"><svg class="tsd-kind-icon" viewBox="0 0 24 24"><use href="../assets/icons.svg#icon-256"></use></svg>CredentialStore</a></li><li><a class="category__link js-category-link" href="../interfaces/agent_wallet_src.DelegatedPkpInfo.html" data-id="/interfaces/agent_wallet_src.DelegatedPkpInfo.html"><svg class="tsd-kind-icon" viewBox="0 0 24 24"><use href="../assets/icons.svg#icon-256"></use></svg>DelegatedPkpInfo</a></li><li><a class="category__link js-category-link" href="../interfaces/agent_wallet_src.IntentMatcher.html" data-id="/interfaces/agent_wallet_src.IntentMatcher.html"><svg class="tsd-kind-icon" viewBox="0 0 24 24"><use href="../assets/icons.svg#icon-256"></use></svg>IntentMatcher</a></li><li><a class="category__link js-category-link" href="../interfaces/agent_wallet_src.IntentMatcherResponse.html" data-id="/interfaces/agent_wallet_src.IntentMatcherResponse.html"><svg class="tsd-kind-icon" viewBox="0 0 24 24"><use href="../assets/icons.svg#icon-256"></use></svg>IntentMatcherResponse</a></li><li><a class="category__link js-category-link" href="../interfaces/agent_wallet_src.PkpInfo.html" data-id="/interfaces/agent_wallet_src.PkpInfo.html"><svg class="tsd-kind-icon" viewBox="0 0 24 24"><use href="../assets/icons.svg#icon-256"></use></svg>PkpInfo</a></li><li><a class="category__link js-category-link" href="../interfaces/agent_wallet_src.ToolRegistryConfig.html" data-id="/interfaces/agent_wallet_src.ToolRegistryConfig.html"><svg class="tsd-kind-icon" viewBox="0 0 24 24"><use href="../assets/icons.svg#icon-256"></use></svg>ToolRegistryConfig</a></li><li><a class="category__link js-category-link" href="../interfaces/agent_wallet_src.UnknownRegisteredToolWithPolicy.html" data-id="/interfaces/agent_wallet_src.UnknownRegisteredToolWithPolicy.html"><svg class="tsd-kind-icon" viewBox="0 0 24 24"><use href="../assets/icons.svg#icon-256"></use></svg>UnknownRegisteredToolWithPolicy</a></li><li><a class="category__link js-category-link" href="../types/agent_wallet_src.AdminConfig.html" data-id="/types/agent_wallet_src.AdminConfig.html"><svg class="tsd-kind-icon" viewBox="0 0 24 24"><use href="../assets/icons.svg#icon-2097152"></use></svg>AdminConfig</a></li><li><a class="category__link js-category-link" href="../types/agent_wallet_src.CredentialNames.html" data-id="/types/agent_wallet_src.CredentialNames.html"><svg class="tsd-kind-icon" viewBox="0 0 24 24"><use href="../assets/icons.svg#icon-2097152"></use></svg>CredentialNames</a></li><li><a class="category__link js-category-link" href="../types/agent_wallet_src.CredentialsFor.html" data-id="/types/agent_wallet_src.CredentialsFor.html"><svg class="tsd-kind-icon" viewBox="0 0 24 24"><use href="../assets/icons.svg#icon-2097152"></use></svg>CredentialsFor</a></li><li><a class="category__link js-category-link" href="../types/agent_wallet_src.ErrorDetails.html" data-id="/types/agent_wallet_src.ErrorDetails.html"><svg class="tsd-kind-icon" viewBox="0 0 24 24"><use href="../assets/icons.svg#icon-2097152"></use></svg>ErrorDetails</a></li><li><a class="category__link js-category-link" href="../types/agent_wallet_src.LitNetwork.html" data-id="/types/agent_wallet_src.LitNetwork.html"><svg class="tsd-kind-icon" viewBox="0 0 24 24"><use href="../assets/icons.svg#icon-2097152"></use></svg>LitNetwork</a></li><li><a class="category__link js-category-link" href="../types/agent_wallet_src.PermittedTools.html" data-id="/types/agent_wallet_src.PermittedTools.html"><svg class="tsd-kind-icon" viewBox="0 0 24 24"><use href="../assets/icons.svg#icon-2097152"></use></svg>PermittedTools</a></li><li><a class="category__link js-category-link" href="../types/agent_wallet_src.RegisteredToolWithPolicies.html" data-id="/types/agent_wallet_src.RegisteredToolWithPolicies.html"><svg class="tsd-kind-icon" viewBox="0 0 24 24"><use href="../assets/icons.svg#icon-2097152"></use></svg>RegisteredToolWithPolicies</a></li><li><a class="category__link js-category-link" href="../types/agent_wallet_src.RegisteredToolsResult.html" data-id="/types/agent_wallet_src.RegisteredToolsResult.html"><svg class="tsd-kind-icon" viewBox="0 0 24 24"><use href="../assets/icons.svg#icon-2097152"></use></svg>RegisteredToolsResult</a></li><li><a class="category__link js-category-link" href="../types/agent_wallet_src.RegistryToolResult.html" data-id="/types/agent_wallet_src.RegistryToolResult.html"><svg class="tsd-kind-icon" viewBox="0 0 24 24"><use href="../assets/icons.svg#icon-2097152"></use></svg>RegistryToolResult</a></li><li><a class="category__link js-category-link" href="../types/agent_wallet_src.ToolInfo.html" data-id="/types/agent_wallet_src.ToolInfo.html"><svg class="tsd-kind-icon" viewBox="0 0 24 24"><use href="../assets/icons.svg#icon-2097152"></use></svg>ToolInfo</a></li><li><a class="category__link js-category-link" href="../types/agent_wallet_src.ToolInfoWithDelegateePolicy.html" data-id="/types/agent_wallet_src.ToolInfoWithDelegateePolicy.html"><svg class="tsd-kind-icon" viewBox="0 0 24 24"><use href="../assets/icons.svg#icon-2097152"></use></svg>ToolInfoWithDelegateePolicy</a></li><li><a class="category__link js-category-link" href="../types/agent_wallet_src.ToolMetadata.html" data-id="/types/agent_wallet_src.ToolMetadata.html"><svg class="tsd-kind-icon" viewBox="0 0 24 24"><use href="../assets/icons.svg#icon-2097152"></use></svg>ToolMetadata</a></li><li><a class="category__link js-category-link" href="../functions/agent_wallet_src.getToolByIpfsCid.html" data-id="/functions/agent_wallet_src.getToolByIpfsCid.html"><svg class="tsd-kind-icon" viewBox="0 0 24 24"><use href="../assets/icons.svg#icon-64"></use></svg>getToolByIpfsCid</a></li><li><a class="category__link js-category-link" href="../functions/agent_wallet_src.getToolByName.html" data-id="/functions/agent_wallet_src.getToolByName.html"><svg class="tsd-kind-icon" viewBox="0 0 24 24"><use href="../assets/icons.svg#icon-64"></use></svg>getToolByName</a></li><li><a class="category__link js-category-link" href="../functions/agent_wallet_src.listAllTools.html" data-id="/functions/agent_wallet_src.listAllTools.html"><svg class="tsd-kind-icon" viewBox="0 0 24 24"><use href="../assets/icons.svg#icon-64"></use></svg>listAllTools</a></li><li><a class="category__link js-category-link" href="../functions/agent_wallet_src.listToolsByNetwork.html" data-id="/functions/agent_wallet_src.listToolsByNetwork.html"><svg class="tsd-kind-icon" viewBox="0 0 24 24"><use href="../assets/icons.svg#icon-64"></use></svg>listToolsByNetwork</a></li></ul></li></ul></li></ul></li><li><span class="js-category-title category__title" data-id="root-packages-aw-cli"><div class="category__folder" data-id="root-packages-aw-cli"></div>aw-cli</span><ul class="js-category-list category" data-id="root-packages-aw-cli"><li><span class="js-category-title category__title" data-id="root-packages-aw-cli-src"><div class="category__folder" data-id="root-packages-aw-cli-src"></div>src</span><ul class="js-category-list category" data-id="root-packages-aw-cli-src"><li><a class="category__link js-category-link category__link--ts" href="../modules/aw_cli_src.html" data-id="/modules/aw_cli_src.html">index.ts</a><ul><li><a class="category__link js-category-link" href="../variables/aw_cli_src.originalConsole.html" data-id="/variables/aw_cli_src.originalConsole.html"><svg class="tsd-kind-icon" viewBox="0 0 24 24"><use href="../assets/icons.svg#icon-32"></use></svg>originalConsole</a></li></ul></li></ul></li></ul></li><li><span class="js-category-title category__title" data-id="root-packages-aw-signer"><div class="category__folder" data-id="root-packages-aw-signer"></div>aw-signer</span><ul class="js-category-list category" data-id="root-packages-aw-signer"><li><span class="js-category-title category__title" data-id="root-packages-aw-signer-src"><div class="category__folder" data-id="root-packages-aw-signer-src"></div>src</span><ul class="js-category-list category" data-id="root-packages-aw-signer-src"><li><a class="category__link js-category-link category__link--ts" href="../modules/aw_signer_src.html" data-id="/modules/aw_signer_src.html">index.ts</a><ul><li><a class="category__link js-category-link" href="../modules/aw_signer_src.html#Admin" data-id="/modules/aw_signer_src.html#Admin"><svg class="tsd-kind-icon" viewBox="0 0 24 24"><use href="../assets/icons.svg#icon-4194304"></use></svg>Admin</a></li><li><a class="category__link js-category-link" href="../modules/aw_signer_src.html#AdminConfig" data-id="/modules/aw_signer_src.html#AdminConfig"><svg class="tsd-kind-icon" viewBox="0 0 24 24"><use href="../assets/icons.svg#icon-4194304"></use></svg>AdminConfig</a></li><li><a class="category__link js-category-link" href="../modules/aw_signer_src.html#AgentConfig" data-id="/modules/aw_signer_src.html#AgentConfig"><svg class="tsd-kind-icon" viewBox="0 0 24 24"><use href="../assets/icons.svg#icon-4194304"></use></svg>AgentConfig</a></li><li><a class="category__link js-category-link" href="../modules/aw_signer_src.html#AwSignerError" data-id="/modules/aw_signer_src.html#AwSignerError"><svg class="tsd-kind-icon" viewBox="0 0 24 24"><use href="../assets/icons.svg#icon-4194304"></use></svg>AwSignerError</a></li><li><a class="category__link js-category-link" href="../modules/aw_signer_src.html#AwSignerErrorType" data-id="/modules/aw_signer_src.html#AwSignerErrorType"><svg class="tsd-kind-icon" viewBox="0 0 24 24"><use href="../assets/icons.svg#icon-4194304"></use></svg>AwSignerErrorType</a></li><li><a class="category__link js-category-link" href="../modules/aw_signer_src.html#CapacityCreditDelegationAuthSigOptions" data-id="/modules/aw_signer_src.html#CapacityCreditDelegationAuthSigOptions"><svg class="tsd-kind-icon" viewBox="0 0 24 24"><use href="../assets/icons.svg#icon-4194304"></use></svg>CapacityCreditDelegationAuthSigOptions</a></li><li><a class="category__link js-category-link" href="../modules/aw_signer_src.html#CapacityCreditInfo" data-id="/modules/aw_signer_src.html#CapacityCreditInfo"><svg class="tsd-kind-icon" viewBox="0 0 24 24"><use href="../assets/icons.svg#icon-4194304"></use></svg>CapacityCreditInfo</a></li><li><a class="category__link js-category-link" href="../modules/aw_signer_src.html#CapacityCreditMintOptions" data-id="/modules/aw_signer_src.html#CapacityCreditMintOptions"><svg class="tsd-kind-icon" viewBox="0 0 24 24"><use href="../assets/icons.svg#icon-4194304"></use></svg>CapacityCreditMintOptions</a></li><li><a class="category__link js-category-link" href="../modules/aw_signer_src.html#CredentialNames" data-id="/modules/aw_signer_src.html#CredentialNames"><svg class="tsd-kind-icon" viewBox="0 0 24 24"><use href="../assets/icons.svg#icon-4194304"></use></svg>CredentialNames</a></li><li><a class="category__link js-category-link" href="../modules/aw_signer_src.html#CredentialStore" data-id="/modules/aw_signer_src.html#CredentialStore"><svg class="tsd-kind-icon" viewBox="0 0 24 24"><use href="../assets/icons.svg#icon-4194304"></use></svg>CredentialStore</a></li><li><a class="category__link js-category-link" href="../modules/aw_signer_src.html#CredentialsFor" data-id="/modules/aw_signer_src.html#CredentialsFor"><svg class="tsd-kind-icon" viewBox="0 0 24 24"><use href="../assets/icons.svg#icon-4194304"></use></svg>CredentialsFor</a></li><li><a class="category__link js-category-link" href="../modules/aw_signer_src.html#DelegatedPkpInfo" data-id="/modules/aw_signer_src.html#DelegatedPkpInfo"><svg class="tsd-kind-icon" viewBox="0 0 24 24"><use href="../assets/icons.svg#icon-4194304"></use></svg>DelegatedPkpInfo</a></li><li><a class="category__link js-category-link" href="../modules/aw_signer_src.html#Delegatee" data-id="/modules/aw_signer_src.html#Delegatee"><svg class="tsd-kind-icon" viewBox="0 0 24 24"><use href="../assets/icons.svg#icon-4194304"></use></svg>Delegatee</a></li><li><a class="category__link js-category-link" href="../modules/aw_signer_src.html#ErrorDetails" data-id="/modules/aw_signer_src.html#ErrorDetails"><svg class="tsd-kind-icon" viewBox="0 0 24 24"><use href="../assets/icons.svg#icon-4194304"></use></svg>ErrorDetails</a></li><li><a class="category__link js-category-link" href="../modules/aw_signer_src.html#IntentMatcher" data-id="/modules/aw_signer_src.html#IntentMatcher"><svg class="tsd-kind-icon" viewBox="0 0 24 24"><use href="../assets/icons.svg#icon-4194304"></use></svg>IntentMatcher</a></li><li><a class="category__link js-category-link" href="../modules/aw_signer_src.html#IntentMatcherResponse" data-id="/modules/aw_signer_src.html#IntentMatcherResponse"><svg class="tsd-kind-icon" viewBox="0 0 24 24"><use href="../assets/icons.svg#icon-4194304"></use></svg>IntentMatcherResponse</a></li><li><a class="category__link js-category-link" href="../modules/aw_signer_src.html#LitNetwork" data-id="/modules/aw_signer_src.html#LitNetwork"><svg class="tsd-kind-icon" viewBox="0 0 24 24"><use href="../assets/icons.svg#icon-4194304"></use></svg>LitNetwork</a></li><li><a class="category__link js-category-link" href="../modules/aw_signer_src.html#PkpInfo" data-id="/modules/aw_signer_src.html#PkpInfo"><svg class="tsd-kind-icon" viewBox="0 0 24 24"><use href="../assets/icons.svg#icon-4194304"></use></svg>PkpInfo</a></li><li><a class="category__link js-category-link" href="../modules/aw_signer_src.html#RegisteredToolWithPolicies" data-id="/modules/aw_signer_src.html#RegisteredToolWithPolicies"><svg class="tsd-kind-icon" viewBox="0 0 24 24"><use href="../assets/icons.svg#icon-4194304"></use></svg>RegisteredToolWithPolicies</a></li><li><a class="category__link js-category-link" href="../modules/aw_signer_src.html#RegisteredToolsResult" data-id="/modules/aw_signer_src.html#RegisteredToolsResult"><svg class="tsd-kind-icon" viewBox="0 0 24 24"><use href="../assets/icons.svg#icon-4194304"></use></svg>RegisteredToolsResult</a></li><li><a class="category__link js-category-link" href="../modules/aw_signer_src.html#RegistryToolResult" data-id="/modules/aw_signer_src.html#RegistryToolResult"><svg class="tsd-kind-icon" viewBox="0 0 24 24"><use href="../assets/icons.svg#icon-4194304"></use></svg>RegistryToolResult</a></li><li><a class="category__link js-category-link" href="../modules/aw_signer_src.html#ToolInfo" data-id="/modules/aw_signer_src.html#ToolInfo"><svg class="tsd-kind-icon" viewBox="0 0 24 24"><use href="../assets/icons.svg#icon-4194304"></use></svg>ToolInfo</a></li><li><a class="category__link js-category-link" href="../modules/aw_signer_src.html#ToolInfoWithDelegateePolicy" data-id="/modules/aw_signer_src.html#ToolInfoWithDelegateePolicy"><svg class="tsd-kind-icon" viewBox="0 0 24 24"><use href="../assets/icons.svg#icon-4194304"></use></svg>ToolInfoWithDelegateePolicy</a></li><li><a class="category__link js-category-link" href="../modules/aw_signer_src.html#ToolMetadata" data-id="/modules/aw_signer_src.html#ToolMetadata"><svg class="tsd-kind-icon" viewBox="0 0 24 24"><use href="../assets/icons.svg#icon-4194304"></use></svg>ToolMetadata</a></li><li><a class="category__link js-category-link" href="../modules/aw_signer_src.html#ToolRegistryConfig" data-id="/modules/aw_signer_src.html#ToolRegistryConfig"><svg class="tsd-kind-icon" viewBox="0 0 24 24"><use href="../assets/icons.svg#icon-4194304"></use></svg>ToolRegistryConfig</a></li><li><a class="category__link js-category-link" href="../modules/aw_signer_src.html#UnknownRegisteredToolWithPolicy" data-id="/modules/aw_signer_src.html#UnknownRegisteredToolWithPolicy"><svg class="tsd-kind-icon" viewBox="0 0 24 24"><use href="../assets/icons.svg#icon-4194304"></use></svg>UnknownRegisteredToolWithPolicy</a></li></ul></li></ul></li></ul></li><li><span class="js-category-title category__title" data-id="root-packages-aw-subagent-gaia"><div class="category__folder" data-id="root-packages-aw-subagent-gaia"></div>aw-subagent-gaia</span><ul class="js-category-list category" data-id="root-packages-aw-subagent-gaia"><li><span class="js-category-title category__title" data-id="root-packages-aw-subagent-gaia-src"><div class="category__folder" data-id="root-packages-aw-subagent-gaia-src"></div>src</span><ul class="js-category-list category" data-id="root-packages-aw-subagent-gaia-src"><li><a class="category__link js-category-link category__link--ts" href="../modules/aw_subagent_gaia_src.html" data-id="/modules/aw_subagent_gaia_src.html">index.ts</a><ul><li><a class="category__link js-category-link" href="aw_subagent_gaia_src.OpenAiIntentMatcher.html" data-id="/classes/aw_subagent_gaia_src.OpenAiIntentMatcher.html"><svg class="tsd-kind-icon" viewBox="0 0 24 24"><use href="../assets/icons.svg#icon-128"></use></svg>OpenAiIntentMatcher</a></li></ul></li></ul></li></ul></li><li><span class="js-category-title category__title" data-id="root-packages-aw-subagent-openai"><div class="category__folder" data-id="root-packages-aw-subagent-openai"></div>aw-subagent-openai</span><ul class="js-category-list category" data-id="root-packages-aw-subagent-openai"><li><span class="js-category-title category__title" data-id="root-packages-aw-subagent-openai-src"><div class="category__folder" data-id="root-packages-aw-subagent-openai-src"></div>src</span><ul class="js-category-list category" data-id="root-packages-aw-subagent-openai-src"><li><a class="category__link js-category-link category__link--ts" href="../modules/aw_subagent_openai_src.html" data-id="/modules/aw_subagent_openai_src.html">index.ts</a><ul><li><a class="category__link js-category-link" href="aw_subagent_openai_src.OpenAiIntentMatcher.html" data-id="/classes/aw_subagent_openai_src.OpenAiIntentMatcher.html"><svg class="tsd-kind-icon" viewBox="0 0 24 24"><use href="../assets/icons.svg#icon-128"></use></svg>OpenAiIntentMatcher</a></li></ul></li></ul></li></ul></li><li><span class="js-category-title category__title" data-id="root-packages-aw-tool-erc20-transfer"><div class="category__folder" data-id="root-packages-aw-tool-erc20-transfer"></div>aw-tool-erc20-transfer</span><ul class="js-category-list category" data-id="root-packages-aw-tool-erc20-transfer"><li><span class="js-category-title category__title" data-id="root-packages-aw-tool-erc20-transfer-src"><div class="category__folder" data-id="root-packages-aw-tool-erc20-transfer-src"></div>src</span><ul class="js-category-list category" data-id="root-packages-aw-tool-erc20-transfer-src"><li><a class="category__link js-category-link category__link--ts" href="../modules/aw_tool_erc20_transfer_src.html" data-id="/modules/aw_tool_erc20_transfer_src.html">index.ts</a><ul><li><a class="category__link js-category-link" href="../variables/aw_tool_erc20_transfer_src.ERC20Transfer.html" data-id="/variables/aw_tool_erc20_transfer_src.ERC20Transfer.html"><svg class="tsd-kind-icon" viewBox="0 0 24 24"><use href="../assets/icons.svg#icon-32"></use></svg>ERC20Transfer</a></li></ul></li></ul></li></ul></li><li><span class="js-category-title category__title" data-id="root-packages-aw-tool-registry"><div class="category__folder" data-id="root-packages-aw-tool-registry"></div>aw-tool-registry</span><ul class="js-category-list category" data-id="root-packages-aw-tool-registry"><li><span class="js-category-title category__title" data-id="root-packages-aw-tool-registry-src"><div class="category__folder" data-id="root-packages-aw-tool-registry-src"></div>src</span><ul class="js-category-list category" data-id="root-packages-aw-tool-registry-src"><li><a class="category__link js-category-link category__link--ts" href="../modules/aw_tool_registry_src.html" data-id="/modules/aw_tool_registry_src.html">index.ts</a><ul><li><a class="category__link js-category-link" href="../modules/aw_tool_registry_src.html#PermittedTools" data-id="/modules/aw_tool_registry_src.html#PermittedTools"><svg class="tsd-kind-icon" viewBox="0 0 24 24"><use href="../assets/icons.svg#icon-4194304"></use></svg>PermittedTools</a></li><li><a class="category__link js-category-link" href="../modules/aw_tool_registry_src.html#getToolByIpfsCid" data-id="/modules/aw_tool_registry_src.html#getToolByIpfsCid"><svg class="tsd-kind-icon" viewBox="0 0 24 24"><use href="../assets/icons.svg#icon-4194304"></use></svg>getToolByIpfsCid</a></li><li><a class="category__link js-category-link" href="../modules/aw_tool_registry_src.html#getToolByName" data-id="/modules/aw_tool_registry_src.html#getToolByName"><svg class="tsd-kind-icon" viewBox="0 0 24 24"><use href="../assets/icons.svg#icon-4194304"></use></svg>getToolByName</a></li><li><a class="category__link js-category-link" href="../modules/aw_tool_registry_src.html#listAllTools" data-id="/modules/aw_tool_registry_src.html#listAllTools"><svg class="tsd-kind-icon" viewBox="0 0 24 24"><use href="../assets/icons.svg#icon-4194304"></use></svg>listAllTools</a></li><li><a class="category__link js-category-link" href="../modules/aw_tool_registry_src.html#listToolsByNetwork" data-id="/modules/aw_tool_registry_src.html#listToolsByNetwork"><svg class="tsd-kind-icon" viewBox="0 0 24 24"><use href="../assets/icons.svg#icon-4194304"></use></svg>listToolsByNetwork</a></li><li><a class="category__link js-category-link" href="../types/aw_tool_registry_src.LitNetwork.html" data-id="/types/aw_tool_registry_src.LitNetwork.html"><svg class="tsd-kind-icon" viewBox="0 0 24 24"><use href="../assets/icons.svg#icon-2097152"></use></svg>LitNetwork</a></li><li><a class="category__link js-category-link" href="../types/aw_tool_registry_src.NetworkSpecificTool.html" data-id="/types/aw_tool_registry_src.NetworkSpecificTool.html"><svg class="tsd-kind-icon" viewBox="0 0 24 24"><use href="../assets/icons.svg#icon-2097152"></use></svg>NetworkSpecificTool</a></li><li><a class="category__link js-category-link" href="../functions/aw_tool_registry_src.registerTool.html" data-id="/functions/aw_tool_registry_src.registerTool.html"><svg class="tsd-kind-icon" viewBox="0 0 24 24"><use href="../assets/icons.svg#icon-64"></use></svg>registerTool</a></li></ul></li></ul></li></ul></li><li><span class="js-category-title category__title" data-id="root-packages-aw-tool-sign-ecdsa"><div class="category__folder" data-id="root-packages-aw-tool-sign-ecdsa"></div>aw-tool-sign-ecdsa</span><ul class="js-category-list category" data-id="root-packages-aw-tool-sign-ecdsa"><li><span class="js-category-title category__title" data-id="root-packages-aw-tool-sign-ecdsa-src"><div class="category__folder" data-id="root-packages-aw-tool-sign-ecdsa-src"></div>src</span><ul class="js-category-list category" data-id="root-packages-aw-tool-sign-ecdsa-src"><li><a class="category__link js-category-link category__link--ts" href="../modules/aw_tool_sign_ecdsa_src.html" data-id="/modules/aw_tool_sign_ecdsa_src.html">index.ts</a><ul><li><a class="category__link js-category-link" href="../variables/aw_tool_sign_ecdsa_src.SignEcdsa.html" data-id="/variables/aw_tool_sign_ecdsa_src.SignEcdsa.html"><svg class="tsd-kind-icon" viewBox="0 0 24 24"><use href="../assets/icons.svg#icon-32"></use></svg>SignEcdsa</a></li></ul></li></ul></li></ul></li><li><span class="js-category-title category__title" data-id="root-packages-aw-tool-uniswap-swap"><div class="category__folder" data-id="root-packages-aw-tool-uniswap-swap"></div>aw-tool-uniswap-swap</span><ul class="js-category-list category" data-id="root-packages-aw-tool-uniswap-swap"><li><span class="js-category-title category__title" data-id="root-packages-aw-tool-uniswap-swap-src"><div class="category__folder" data-id="root-packages-aw-tool-uniswap-swap-src"></div>src</span><ul class="js-category-list category" data-id="root-packages-aw-tool-uniswap-swap-src"><li><a class="category__link js-category-link category__link--ts" href="../modules/aw_tool_uniswap_swap_src.html" data-id="/modules/aw_tool_uniswap_swap_src.html">index.ts</a><ul><li><a class="category__link js-category-link" href="../variables/aw_tool_uniswap_swap_src.UniswapSwap.html" data-id="/variables/aw_tool_uniswap_swap_src.UniswapSwap.html"><svg class="tsd-kind-icon" viewBox="0 0 24 24"><use href="../assets/icons.svg#icon-32"></use></svg>UniswapSwap</a></li></ul></li></ul></li></ul></li><li><span class="js-category-title category__title" data-id="root-packages-aw-tool"><div class="category__folder" data-id="root-packages-aw-tool"></div>aw-tool</span><ul class="js-category-list category" data-id="root-packages-aw-tool"><li><span class="js-category-title category__title" data-id="root-packages-aw-tool-src"><div class="category__folder" data-id="root-packages-aw-tool-src"></div>src</span><ul class="js-category-list category" data-id="root-packages-aw-tool-src"><li><a class="category__link js-category-link category__link--ts" href="../modules/aw_tool_src.html" data-id="/modules/aw_tool_src.html">index.ts</a><ul><li><a class="category__link js-category-link" href="../modules/aw_tool_src.html#AwTool" data-id="/modules/aw_tool_src.html#AwTool"><svg class="tsd-kind-icon" viewBox="0 0 24 24"><use href="../assets/icons.svg#icon-4194304"></use></svg>AwTool</a></li><li><a class="category__link js-category-link" href="../interfaces/aw_tool_src.NetworkConfig.html" data-id="/interfaces/aw_tool_src.NetworkConfig.html"><svg class="tsd-kind-icon" viewBox="0 0 24 24"><use href="../assets/icons.svg#icon-256"></use></svg>NetworkConfig</a></li><li><a class="category__link js-category-link" href="../types/aw_tool_src.EthereumAddress.html" data-id="/types/aw_tool_src.EthereumAddress.html"><svg class="tsd-kind-icon" viewBox="0 0 24 24"><use href="../assets/icons.svg#icon-2097152"></use></svg>EthereumAddress</a></li><li><a class="category__link js-category-link" href="../types/aw_tool_src.SupportedLitNetwork.html" data-id="/types/aw_tool_src.SupportedLitNetwork.html"><svg class="tsd-kind-icon" viewBox="0 0 24 24"><use href="../assets/icons.svg#icon-2097152"></use></svg>SupportedLitNetwork</a></li><li><a class="category__link js-category-link" href="../variables/aw_tool_src.BaseEthereumAddressSchema.html" data-id="/variables/aw_tool_src.BaseEthereumAddressSchema.html"><svg class="tsd-kind-icon" viewBox="0 0 24 24"><use href="../assets/icons.svg#icon-32"></use></svg>BaseEthereumAddressSchema</a></li><li><a class="category__link js-category-link" href="../variables/aw_tool_src.NETWORK_CONFIG.html" data-id="/variables/aw_tool_src.NETWORK_CONFIG.html"><svg class="tsd-kind-icon" viewBox="0 0 24 24"><use href="../assets/icons.svg#icon-32"></use></svg>NETWORK_CONFIG</a></li><li><a class="category__link js-category-link" href="../variables/aw_tool_src.NETWORK_CONFIGS.html" data-id="/variables/aw_tool_src.NETWORK_CONFIGS.html"><svg class="tsd-kind-icon" viewBox="0 0 24 24"><use href="../assets/icons.svg#icon-32"></use></svg>NETWORK_CONFIGS</a></li><li><a class="category__link js-category-link" href="../functions/aw_tool_src.checkLitAuthAddressIsDelegatee.html" data-id="/functions/aw_tool_src.checkLitAuthAddressIsDelegatee.html"><svg class="tsd-kind-icon" viewBox="0 0 24 24"><use href="../assets/icons.svg#icon-64"></use></svg>checkLitAuthAddressIsDelegatee</a></li><li><a class="category__link js-category-link" href="../functions/aw_tool_src.fetchToolPolicyFromRegistry.html" data-id="/functions/aw_tool_src.fetchToolPolicyFromRegistry.html"><svg class="tsd-kind-icon" viewBox="0 0 24 24"><use href="../assets/icons.svg#icon-64"></use></svg>fetchToolPolicyFromRegistry</a></li><li><a class="category__link js-category-link" href="../functions/aw_tool_src.getPkpInfo.html" data-id="/functions/aw_tool_src.getPkpInfo.html"><svg class="tsd-kind-icon" viewBox="0 0 24 24"><use href="../assets/icons.svg#icon-64"></use></svg>getPkpInfo</a></li><li><a class="category__link js-category-link" href="../functions/aw_tool_src.getPkpToolRegistryContract.html" data-id="/functions/aw_tool_src.getPkpToolRegistryContract.html"><svg class="tsd-kind-icon" viewBox="0 0 24 24"><use href="../assets/icons.svg#icon-64"></use></svg>getPkpToolRegistryContract</a></li><li><a class="category__link js-category-link" href="../functions/aw_tool_src.getPolicyParameters.html" data-id="/functions/aw_tool_src.getPolicyParameters.html"><svg class="tsd-kind-icon" viewBox="0 0 24 24"><use href="../assets/icons.svg#icon-64"></use></svg>getPolicyParameters</a></li></ul></li></ul></li></ul></li></ul></li></ul></div></div></div></div></div><footer><p class="tsd-generator">Generated using <a href="https://typedoc.org/" target="_blank">TypeDoc</a></p></footer><div class="overlay"></div><script src="../assets/hierarchy.js"></script></body></html>
>>>>>>> 888588d5
<|MERGE_RESOLUTION|>--- conflicted
+++ resolved
@@ -1,4 +1,3 @@
-<<<<<<< HEAD
 <!DOCTYPE html>
 <html class="default" lang="en">
   <head>
@@ -87,8 +86,8 @@
             <li>
               Defined in
               <a
-                href="https://github.com/LIT-Protocol/agent-wallet/blob/ac78d88cc5d942d9a79fae1837ede274bcf2011b/packages/aw-signer/src/lib/admin.ts#L23"
-                >packages/aw-signer/src/lib/admin.ts:23</a
+                href="https://github.com/LIT-Protocol/agent-wallet/blob/f650bc793f04e7844d8490ec62954a2d4af65a52/packages/aw-signer/src/lib/admin.ts#L28"
+                >packages/aw-signer/src/lib/admin.ts:28</a
               >
             </li>
           </ul>
@@ -172,11 +171,29 @@
                       ></a
                     >
                     <a
+                      href="agent_wallet_src.Admin.html#getAllToolPolicyParametersForDelegatee"
+                      class="tsd-index-link"
+                      ><svg class="tsd-kind-icon" viewBox="0 0 24 24">
+                        <use href="../assets/icons.svg#icon-2048"></use></svg
+                      ><span
+                        >get<wbr />All<wbr />Tool<wbr />Policy<wbr />Parameters<wbr />For<wbr />Delegatee</span
+                      ></a
+                    >
+                    <a
                       href="agent_wallet_src.Admin.html#getDelegatees"
                       class="tsd-index-link"
                       ><svg class="tsd-kind-icon" viewBox="0 0 24 24">
                         <use href="../assets/icons.svg#icon-2048"></use></svg
                       ><span>get<wbr />Delegatees</span></a
+                    >
+                    <a
+                      href="agent_wallet_src.Admin.html#getPermittedToolsForDelegatee"
+                      class="tsd-index-link"
+                      ><svg class="tsd-kind-icon" viewBox="0 0 24 24">
+                        <use href="../assets/icons.svg#icon-2048"></use></svg
+                      ><span
+                        >get<wbr />Permitted<wbr />Tools<wbr />For<wbr />Delegatee</span
+                      ></a
                     >
                     <a
                       href="agent_wallet_src.Admin.html#getPkpByTokenId"
@@ -284,6 +301,13 @@
                       ><span>register<wbr />Tool</span></a
                     >
                     <a
+                      href="agent_wallet_src.Admin.html#removeDelegatee"
+                      class="tsd-index-link"
+                      ><svg class="tsd-kind-icon" viewBox="0 0 24 24">
+                        <use href="../assets/icons.svg#icon-2048"></use></svg
+                      ><span>remove<wbr />Delegatee</span></a
+                    >
+                    <a
                       href="agent_wallet_src.Admin.html#removeTool"
                       class="tsd-index-link"
                       ><svg class="tsd-kind-icon" viewBox="0 0 24 24">
@@ -384,8 +408,8 @@
                 <li>
                   Defined in
                   <a
-                    href="https://github.com/LIT-Protocol/agent-wallet/blob/ac78d88cc5d942d9a79fae1837ede274bcf2011b/packages/aw-signer/src/lib/admin.ts#L34"
-                    >packages/aw-signer/src/lib/admin.ts:34</a
+                    href="https://github.com/LIT-Protocol/agent-wallet/blob/f650bc793f04e7844d8490ec62954a2d4af65a52/packages/aw-signer/src/lib/admin.ts#L39"
+                    >packages/aw-signer/src/lib/admin.ts:39</a
                   >
                 </li>
               </ul>
@@ -470,8 +494,8 @@
                     <li>
                       Defined in
                       <a
-                        href="https://github.com/LIT-Protocol/agent-wallet/blob/ac78d88cc5d942d9a79fae1837ede274bcf2011b/packages/aw-signer/src/lib/admin.ts#L456"
-                        >packages/aw-signer/src/lib/admin.ts:456</a
+                        href="https://github.com/LIT-Protocol/agent-wallet/blob/f650bc793f04e7844d8490ec62954a2d4af65a52/packages/aw-signer/src/lib/admin.ts#L461"
+                        >packages/aw-signer/src/lib/admin.ts:461</a
                       >
                     </li>
                   </ul>
@@ -559,8 +583,8 @@
                     <li>
                       Defined in
                       <a
-                        href="https://github.com/LIT-Protocol/agent-wallet/blob/ac78d88cc5d942d9a79fae1837ede274bcf2011b/packages/aw-signer/src/lib/admin.ts#L328"
-                        >packages/aw-signer/src/lib/admin.ts:328</a
+                        href="https://github.com/LIT-Protocol/agent-wallet/blob/f650bc793f04e7844d8490ec62954a2d4af65a52/packages/aw-signer/src/lib/admin.ts#L333"
+                        >packages/aw-signer/src/lib/admin.ts:333</a
                       >
                     </li>
                   </ul>
@@ -664,8 +688,8 @@
                     <li>
                       Defined in
                       <a
-                        href="https://github.com/LIT-Protocol/agent-wallet/blob/ac78d88cc5d942d9a79fae1837ede274bcf2011b/packages/aw-signer/src/lib/admin.ts#L684"
-                        >packages/aw-signer/src/lib/admin.ts:684</a
+                        href="https://github.com/LIT-Protocol/agent-wallet/blob/f650bc793f04e7844d8490ec62954a2d4af65a52/packages/aw-signer/src/lib/admin.ts#L732"
+                        >packages/aw-signer/src/lib/admin.ts:732</a
                       >
                     </li>
                   </ul>
@@ -714,8 +738,8 @@
                     <li>
                       Defined in
                       <a
-                        href="https://github.com/LIT-Protocol/agent-wallet/blob/ac78d88cc5d942d9a79fae1837ede274bcf2011b/packages/aw-signer/src/lib/admin.ts#L829"
-                        >packages/aw-signer/src/lib/admin.ts:829</a
+                        href="https://github.com/LIT-Protocol/agent-wallet/blob/f650bc793f04e7844d8490ec62954a2d4af65a52/packages/aw-signer/src/lib/admin.ts#L906"
+                        >packages/aw-signer/src/lib/admin.ts:906</a
                       >
                     </li>
                   </ul>
@@ -803,8 +827,8 @@
                     <li>
                       Defined in
                       <a
-                        href="https://github.com/LIT-Protocol/agent-wallet/blob/ac78d88cc5d942d9a79fae1837ede274bcf2011b/packages/aw-signer/src/lib/admin.ts#L306"
-                        >packages/aw-signer/src/lib/admin.ts:306</a
+                        href="https://github.com/LIT-Protocol/agent-wallet/blob/f650bc793f04e7844d8490ec62954a2d4af65a52/packages/aw-signer/src/lib/admin.ts#L311"
+                        >packages/aw-signer/src/lib/admin.ts:311</a
                       >
                     </li>
                   </ul>
@@ -908,8 +932,121 @@
                     <li>
                       Defined in
                       <a
-                        href="https://github.com/LIT-Protocol/agent-wallet/blob/ac78d88cc5d942d9a79fae1837ede274bcf2011b/packages/aw-signer/src/lib/admin.ts#L656"
-                        >packages/aw-signer/src/lib/admin.ts:656</a
+                        href="https://github.com/LIT-Protocol/agent-wallet/blob/f650bc793f04e7844d8490ec62954a2d4af65a52/packages/aw-signer/src/lib/admin.ts#L704"
+                        >packages/aw-signer/src/lib/admin.ts:704</a
+                      >
+                    </li>
+                  </ul>
+                </aside>
+              </li>
+            </ul>
+          </section>
+          <section class="tsd-panel tsd-member">
+            <a
+              id="getAllToolPolicyParametersForDelegatee"
+              class="tsd-anchor"
+            ></a>
+            <h3 class="tsd-anchor-link">
+              <span
+                >get<wbr />All<wbr />Tool<wbr />Policy<wbr />Parameters<wbr />For<wbr />Delegatee</span
+              ><a
+                href="#getAllToolPolicyParametersForDelegatee"
+                aria-label="Permalink"
+                class="tsd-anchor-icon"
+                ><svg viewBox="0 0 24 24">
+                  <use href="../assets/icons.svg#icon-anchor"></use></svg
+              ></a>
+            </h3>
+            <ul class="tsd-signatures">
+              <li class="tsd-signature tsd-anchor-link">
+                <a
+                  id="getAllToolPolicyParametersForDelegatee.getAllToolPolicyParametersForDelegatee-1"
+                  class="tsd-anchor"
+                ></a
+                ><span class="tsd-kind-call-signature"
+                  >get<wbr />All<wbr />Tool<wbr />Policy<wbr />Parameters<wbr />For<wbr />Delegatee</span
+                ><span class="tsd-signature-symbol">(</span
+                ><span class="tsd-kind-parameter">pkpTokenId</span>,
+                <span class="tsd-kind-parameter">ipfsCid</span>,
+                <span class="tsd-kind-parameter">delegatee</span
+                ><span class="tsd-signature-symbol">)</span
+                ><span class="tsd-signature-symbol">: </span
+                ><span class="tsd-signature-type">Promise</span
+                ><span class="tsd-signature-symbol">&lt;</span
+                ><span class="tsd-signature-type">any</span
+                ><span class="tsd-signature-symbol">&gt;</span
+                ><a
+                  href="#getAllToolPolicyParametersForDelegatee.getAllToolPolicyParametersForDelegatee-1"
+                  aria-label="Permalink"
+                  class="tsd-anchor-icon"
+                  ><svg viewBox="0 0 24 24">
+                    <use href="../assets/icons.svg#icon-anchor"></use></svg
+                ></a>
+              </li>
+              <li class="tsd-description">
+                <div class="tsd-comment tsd-typography">
+                  <p>
+                    Retrieves all policy parameters for a tool and delegatee.
+                  </p>
+                </div>
+                <div class="tsd-parameters">
+                  <h4 class="tsd-parameters-title">Parameters</h4>
+                  <ul class="tsd-parameter-list">
+                    <li>
+                      <span
+                        ><span class="tsd-kind-parameter">pkpTokenId</span>:
+                        <span class="tsd-signature-type">string</span></span
+                      >
+                      <div class="tsd-comment tsd-typography">
+                        <p>The PKP token ID.</p>
+                      </div>
+                      <div class="tsd-comment tsd-typography"></div>
+                    </li>
+                    <li>
+                      <span
+                        ><span class="tsd-kind-parameter">ipfsCid</span>:
+                        <span class="tsd-signature-type">string</span></span
+                      >
+                      <div class="tsd-comment tsd-typography">
+                        <p>The IPFS CID of the tool.</p>
+                      </div>
+                      <div class="tsd-comment tsd-typography"></div>
+                    </li>
+                    <li>
+                      <span
+                        ><span class="tsd-kind-parameter">delegatee</span>:
+                        <span class="tsd-signature-type">string</span></span
+                      >
+                      <div class="tsd-comment tsd-typography">
+                        <p>The address of the delegatee.</p>
+                      </div>
+                      <div class="tsd-comment tsd-typography"></div>
+                    </li>
+                  </ul>
+                </div>
+                <h4 class="tsd-returns-title">
+                  Returns <span class="tsd-signature-type">Promise</span
+                  ><span class="tsd-signature-symbol">&lt;</span
+                  ><span class="tsd-signature-type">any</span
+                  ><span class="tsd-signature-symbol">&gt;</span>
+                </h4>
+                <p>
+                  A promise that resolves to an array of all policy parameter
+                  names and values.
+                </p>
+                <div class="tsd-comment tsd-typography">
+                  <h4>Throws</h4>
+                  <p>
+                    If the tool policy registry contract is not initialized.
+                  </p>
+                </div>
+                <aside class="tsd-sources">
+                  <ul>
+                    <li>
+                      Defined in
+                      <a
+                        href="https://github.com/LIT-Protocol/agent-wallet/blob/f650bc793f04e7844d8490ec62954a2d4af65a52/packages/aw-signer/src/lib/admin.ts#L815"
+                        >packages/aw-signer/src/lib/admin.ts:815</a
                       >
                     </li>
                   </ul>
@@ -985,8 +1122,116 @@
                     <li>
                       Defined in
                       <a
-                        href="https://github.com/LIT-Protocol/agent-wallet/blob/ac78d88cc5d942d9a79fae1837ede274bcf2011b/packages/aw-signer/src/lib/admin.ts#L419"
-                        >packages/aw-signer/src/lib/admin.ts:419</a
+                        href="https://github.com/LIT-Protocol/agent-wallet/blob/f650bc793f04e7844d8490ec62954a2d4af65a52/packages/aw-signer/src/lib/admin.ts#L424"
+                        >packages/aw-signer/src/lib/admin.ts:424</a
+                      >
+                    </li>
+                  </ul>
+                </aside>
+              </li>
+            </ul>
+          </section>
+          <section class="tsd-panel tsd-member">
+            <a id="getPermittedToolsForDelegatee" class="tsd-anchor"></a>
+            <h3 class="tsd-anchor-link">
+              <span
+                >get<wbr />Permitted<wbr />Tools<wbr />For<wbr />Delegatee</span
+              ><a
+                href="#getPermittedToolsForDelegatee"
+                aria-label="Permalink"
+                class="tsd-anchor-icon"
+                ><svg viewBox="0 0 24 24">
+                  <use href="../assets/icons.svg#icon-anchor"></use></svg
+              ></a>
+            </h3>
+            <ul class="tsd-signatures">
+              <li class="tsd-signature tsd-anchor-link">
+                <a
+                  id="getPermittedToolsForDelegatee.getPermittedToolsForDelegatee-1"
+                  class="tsd-anchor"
+                ></a
+                ><span class="tsd-kind-call-signature"
+                  >get<wbr />Permitted<wbr />Tools<wbr />For<wbr />Delegatee</span
+                ><span class="tsd-signature-symbol">(</span
+                ><span class="tsd-kind-parameter">pkpTokenId</span>,
+                <span class="tsd-kind-parameter">delegatee</span
+                ><span class="tsd-signature-symbol">)</span
+                ><span class="tsd-signature-symbol">: </span
+                ><span class="tsd-signature-type">Promise</span
+                ><span class="tsd-signature-symbol">&lt;</span
+                ><a
+                  href="../types/agent_wallet_src.ToolInfoWithDelegateePolicy.html"
+                  class="tsd-signature-type tsd-kind-type-alias"
+                  >ToolInfoWithDelegateePolicy</a
+                ><span class="tsd-signature-symbol">[]</span
+                ><span class="tsd-signature-symbol">&gt;</span
+                ><a
+                  href="#getPermittedToolsForDelegatee.getPermittedToolsForDelegatee-1"
+                  aria-label="Permalink"
+                  class="tsd-anchor-icon"
+                  ><svg viewBox="0 0 24 24">
+                    <use href="../assets/icons.svg#icon-anchor"></use></svg
+                ></a>
+              </li>
+              <li class="tsd-description">
+                <div class="tsd-comment tsd-typography">
+                  <p>
+                    Gets all tools that are permitted for a specific delegatee.
+                  </p>
+                </div>
+                <div class="tsd-parameters">
+                  <h4 class="tsd-parameters-title">Parameters</h4>
+                  <ul class="tsd-parameter-list">
+                    <li>
+                      <span
+                        ><span class="tsd-kind-parameter">pkpTokenId</span>:
+                        <span class="tsd-signature-type">string</span></span
+                      >
+                      <div class="tsd-comment tsd-typography">
+                        <p>The PKP token ID.</p>
+                      </div>
+                      <div class="tsd-comment tsd-typography"></div>
+                    </li>
+                    <li>
+                      <span
+                        ><span class="tsd-kind-parameter">delegatee</span>:
+                        <span class="tsd-signature-type">string</span></span
+                      >
+                      <div class="tsd-comment tsd-typography">
+                        <p>The address of the delegatee.</p>
+                      </div>
+                      <div class="tsd-comment tsd-typography"></div>
+                    </li>
+                  </ul>
+                </div>
+                <h4 class="tsd-returns-title">
+                  Returns <span class="tsd-signature-type">Promise</span
+                  ><span class="tsd-signature-symbol">&lt;</span
+                  ><a
+                    href="../types/agent_wallet_src.ToolInfoWithDelegateePolicy.html"
+                    class="tsd-signature-type tsd-kind-type-alias"
+                    >ToolInfoWithDelegateePolicy</a
+                  ><span class="tsd-signature-symbol">[]</span
+                  ><span class="tsd-signature-symbol">&gt;</span>
+                </h4>
+                <p>
+                  A promise that resolves to an array of
+                  ToolInfoWithDelegateePolicy objects permitted for the
+                  delegatee.
+                </p>
+                <div class="tsd-comment tsd-typography">
+                  <h4>Throws</h4>
+                  <p>
+                    If the tool policy registry contract is not initialized.
+                  </p>
+                </div>
+                <aside class="tsd-sources">
+                  <ul>
+                    <li>
+                      Defined in
+                      <a
+                        href="https://github.com/LIT-Protocol/agent-wallet/blob/f650bc793f04e7844d8490ec62954a2d4af65a52/packages/aw-signer/src/lib/admin.ts#L536"
+                        >packages/aw-signer/src/lib/admin.ts:536</a
                       >
                     </li>
                   </ul>
@@ -1068,8 +1313,8 @@
                     <li>
                       Defined in
                       <a
-                        href="https://github.com/LIT-Protocol/agent-wallet/blob/ac78d88cc5d942d9a79fae1837ede274bcf2011b/packages/aw-signer/src/lib/admin.ts#L168"
-                        >packages/aw-signer/src/lib/admin.ts:168</a
+                        href="https://github.com/LIT-Protocol/agent-wallet/blob/f650bc793f04e7844d8490ec62954a2d4af65a52/packages/aw-signer/src/lib/admin.ts#L173"
+                        >packages/aw-signer/src/lib/admin.ts:173</a
                       >
                     </li>
                   </ul>
@@ -1133,8 +1378,8 @@
                     <li>
                       Defined in
                       <a
-                        href="https://github.com/LIT-Protocol/agent-wallet/blob/ac78d88cc5d942d9a79fae1837ede274bcf2011b/packages/aw-signer/src/lib/admin.ts#L158"
-                        >packages/aw-signer/src/lib/admin.ts:158</a
+                        href="https://github.com/LIT-Protocol/agent-wallet/blob/f650bc793f04e7844d8490ec62954a2d4af65a52/packages/aw-signer/src/lib/admin.ts#L163"
+                        >packages/aw-signer/src/lib/admin.ts:163</a
                       >
                     </li>
                   </ul>
@@ -1226,8 +1471,8 @@
                     <li>
                       Defined in
                       <a
-                        href="https://github.com/LIT-Protocol/agent-wallet/blob/ac78d88cc5d942d9a79fae1837ede274bcf2011b/packages/aw-signer/src/lib/admin.ts#L375"
-                        >packages/aw-signer/src/lib/admin.ts:375</a
+                        href="https://github.com/LIT-Protocol/agent-wallet/blob/f650bc793f04e7844d8490ec62954a2d4af65a52/packages/aw-signer/src/lib/admin.ts#L380"
+                        >packages/aw-signer/src/lib/admin.ts:380</a
                       >
                     </li>
                   </ul>
@@ -1265,7 +1510,10 @@
                 ><span class="tsd-signature-symbol">: </span
                 ><span class="tsd-signature-type">Promise</span
                 ><span class="tsd-signature-symbol">&lt;</span
-                ><span class="tsd-signature-type">RegisteredToolsResult</span
+                ><a
+                  href="../types/agent_wallet_src.RegisteredToolsResult.html"
+                  class="tsd-signature-type tsd-kind-type-alias"
+                  >RegisteredToolsResult</a
                 ><span class="tsd-signature-symbol">&gt;</span
                 ><a
                   href="#getRegisteredToolsAndDelegateesForPkp.getRegisteredToolsAndDelegateesForPkp-1"
@@ -1296,7 +1544,10 @@
                 <h4 class="tsd-returns-title">
                   Returns <span class="tsd-signature-type">Promise</span
                   ><span class="tsd-signature-symbol">&lt;</span
-                  ><span class="tsd-signature-type">RegisteredToolsResult</span
+                  ><a
+                    href="../types/agent_wallet_src.RegisteredToolsResult.html"
+                    class="tsd-signature-type tsd-kind-type-alias"
+                    >RegisteredToolsResult</a
                   ><span class="tsd-signature-symbol">&gt;</span>
                 </h4>
                 <p>Object containing</p>
@@ -1324,8 +1575,8 @@
                     <li>
                       Defined in
                       <a
-                        href="https://github.com/LIT-Protocol/agent-wallet/blob/ac78d88cc5d942d9a79fae1837ede274bcf2011b/packages/aw-signer/src/lib/admin.ts#L398"
-                        >packages/aw-signer/src/lib/admin.ts:398</a
+                        href="https://github.com/LIT-Protocol/agent-wallet/blob/f650bc793f04e7844d8490ec62954a2d4af65a52/packages/aw-signer/src/lib/admin.ts#L403"
+                        >packages/aw-signer/src/lib/admin.ts:403</a
                       >
                     </li>
                   </ul>
@@ -1455,8 +1706,8 @@
                     <li>
                       Defined in
                       <a
-                        href="https://github.com/LIT-Protocol/agent-wallet/blob/ac78d88cc5d942d9a79fae1837ede274bcf2011b/packages/aw-signer/src/lib/admin.ts#L566"
-                        >packages/aw-signer/src/lib/admin.ts:566</a
+                        href="https://github.com/LIT-Protocol/agent-wallet/blob/f650bc793f04e7844d8490ec62954a2d4af65a52/packages/aw-signer/src/lib/admin.ts#L614"
+                        >packages/aw-signer/src/lib/admin.ts:614</a
                       >
                     </li>
                   </ul>
@@ -1574,8 +1825,8 @@
                     <li>
                       Defined in
                       <a
-                        href="https://github.com/LIT-Protocol/agent-wallet/blob/ac78d88cc5d942d9a79fae1837ede274bcf2011b/packages/aw-signer/src/lib/admin.ts#L713"
-                        >packages/aw-signer/src/lib/admin.ts:713</a
+                        href="https://github.com/LIT-Protocol/agent-wallet/blob/f650bc793f04e7844d8490ec62954a2d4af65a52/packages/aw-signer/src/lib/admin.ts#L761"
+                        >packages/aw-signer/src/lib/admin.ts:761</a
                       >
                     </li>
                   </ul>
@@ -1697,8 +1948,8 @@
                     <li>
                       Defined in
                       <a
-                        href="https://github.com/LIT-Protocol/agent-wallet/blob/ac78d88cc5d942d9a79fae1837ede274bcf2011b/packages/aw-signer/src/lib/admin.ts#L736"
-                        >packages/aw-signer/src/lib/admin.ts:736</a
+                        href="https://github.com/LIT-Protocol/agent-wallet/blob/f650bc793f04e7844d8490ec62954a2d4af65a52/packages/aw-signer/src/lib/admin.ts#L784"
+                        >packages/aw-signer/src/lib/admin.ts:784</a
                       >
                     </li>
                   </ul>
@@ -1785,8 +2036,8 @@
                     <li>
                       Defined in
                       <a
-                        href="https://github.com/LIT-Protocol/agent-wallet/blob/ac78d88cc5d942d9a79fae1837ede274bcf2011b/packages/aw-signer/src/lib/admin.ts#L437"
-                        >packages/aw-signer/src/lib/admin.ts:437</a
+                        href="https://github.com/LIT-Protocol/agent-wallet/blob/f650bc793f04e7844d8490ec62954a2d4af65a52/packages/aw-signer/src/lib/admin.ts#L442"
+                        >packages/aw-signer/src/lib/admin.ts:442</a
                       >
                     </li>
                   </ul>
@@ -1917,8 +2168,8 @@
                     <li>
                       Defined in
                       <a
-                        href="https://github.com/LIT-Protocol/agent-wallet/blob/ac78d88cc5d942d9a79fae1837ede274bcf2011b/packages/aw-signer/src/lib/admin.ts#L479"
-                        >packages/aw-signer/src/lib/admin.ts:479</a
+                        href="https://github.com/LIT-Protocol/agent-wallet/blob/f650bc793f04e7844d8490ec62954a2d4af65a52/packages/aw-signer/src/lib/admin.ts#L506"
+                        >packages/aw-signer/src/lib/admin.ts:506</a
                       >
                     </li>
                   </ul>
@@ -2040,8 +2291,8 @@
                     <li>
                       Defined in
                       <a
-                        href="https://github.com/LIT-Protocol/agent-wallet/blob/ac78d88cc5d942d9a79fae1837ede274bcf2011b/packages/aw-signer/src/lib/admin.ts#L352"
-                        >packages/aw-signer/src/lib/admin.ts:352</a
+                        href="https://github.com/LIT-Protocol/agent-wallet/blob/f650bc793f04e7844d8490ec62954a2d4af65a52/packages/aw-signer/src/lib/admin.ts#L357"
+                        >packages/aw-signer/src/lib/admin.ts:357</a
                       >
                     </li>
                   </ul>
@@ -2106,8 +2357,8 @@
                     <li>
                       Defined in
                       <a
-                        href="https://github.com/LIT-Protocol/agent-wallet/blob/ac78d88cc5d942d9a79fae1837ede274bcf2011b/packages/aw-signer/src/lib/admin.ts#L186"
-                        >packages/aw-signer/src/lib/admin.ts:186</a
+                        href="https://github.com/LIT-Protocol/agent-wallet/blob/f650bc793f04e7844d8490ec62954a2d4af65a52/packages/aw-signer/src/lib/admin.ts#L191"
+                        >packages/aw-signer/src/lib/admin.ts:191</a
                       >
                     </li>
                   </ul>
@@ -2210,8 +2461,8 @@
                     <li>
                       Defined in
                       <a
-                        href="https://github.com/LIT-Protocol/agent-wallet/blob/ac78d88cc5d942d9a79fae1837ede274bcf2011b/packages/aw-signer/src/lib/admin.ts#L510"
-                        >packages/aw-signer/src/lib/admin.ts:510</a
+                        href="https://github.com/LIT-Protocol/agent-wallet/blob/f650bc793f04e7844d8490ec62954a2d4af65a52/packages/aw-signer/src/lib/admin.ts#L558"
+                        >packages/aw-signer/src/lib/admin.ts:558</a
                       >
                     </li>
                   </ul>
@@ -2368,8 +2619,98 @@
                     <li>
                       Defined in
                       <a
-                        href="https://github.com/LIT-Protocol/agent-wallet/blob/ac78d88cc5d942d9a79fae1837ede274bcf2011b/packages/aw-signer/src/lib/admin.ts#L231"
-                        >packages/aw-signer/src/lib/admin.ts:231</a
+                        href="https://github.com/LIT-Protocol/agent-wallet/blob/f650bc793f04e7844d8490ec62954a2d4af65a52/packages/aw-signer/src/lib/admin.ts#L236"
+                        >packages/aw-signer/src/lib/admin.ts:236</a
+                      >
+                    </li>
+                  </ul>
+                </aside>
+              </li>
+            </ul>
+          </section>
+          <section class="tsd-panel tsd-member">
+            <a id="removeDelegatee" class="tsd-anchor"></a>
+            <h3 class="tsd-anchor-link">
+              <span>remove<wbr />Delegatee</span
+              ><a
+                href="#removeDelegatee"
+                aria-label="Permalink"
+                class="tsd-anchor-icon"
+                ><svg viewBox="0 0 24 24">
+                  <use href="../assets/icons.svg#icon-anchor"></use></svg
+              ></a>
+            </h3>
+            <ul class="tsd-signatures">
+              <li class="tsd-signature tsd-anchor-link">
+                <a id="removeDelegatee.removeDelegatee-1" class="tsd-anchor"></a
+                ><span class="tsd-kind-call-signature"
+                  >remove<wbr />Delegatee</span
+                ><span class="tsd-signature-symbol">(</span
+                ><span class="tsd-kind-parameter">pkpTokenId</span>,
+                <span class="tsd-kind-parameter">delegatee</span
+                ><span class="tsd-signature-symbol">)</span
+                ><span class="tsd-signature-symbol">: </span
+                ><span class="tsd-signature-type">Promise</span
+                ><span class="tsd-signature-symbol">&lt;</span
+                ><span class="tsd-signature-type">any</span
+                ><span class="tsd-signature-symbol">&gt;</span
+                ><a
+                  href="#removeDelegatee.removeDelegatee-1"
+                  aria-label="Permalink"
+                  class="tsd-anchor-icon"
+                  ><svg viewBox="0 0 24 24">
+                    <use href="../assets/icons.svg#icon-anchor"></use></svg
+                ></a>
+              </li>
+              <li class="tsd-description">
+                <div class="tsd-comment tsd-typography">
+                  <p>Removes a delegatee for the PKP.</p>
+                </div>
+                <div class="tsd-parameters">
+                  <h4 class="tsd-parameters-title">Parameters</h4>
+                  <ul class="tsd-parameter-list">
+                    <li>
+                      <span
+                        ><span class="tsd-kind-parameter">pkpTokenId</span>:
+                        <span class="tsd-signature-type">string</span></span
+                      >
+                      <div class="tsd-comment tsd-typography">
+                        <p>The PKP token ID.</p>
+                      </div>
+                      <div class="tsd-comment tsd-typography"></div>
+                    </li>
+                    <li>
+                      <span
+                        ><span class="tsd-kind-parameter">delegatee</span>:
+                        <span class="tsd-signature-type">string</span></span
+                      >
+                      <div class="tsd-comment tsd-typography">
+                        <p>The address of the delegatee to remove.</p>
+                      </div>
+                      <div class="tsd-comment tsd-typography"></div>
+                    </li>
+                  </ul>
+                </div>
+                <h4 class="tsd-returns-title">
+                  Returns <span class="tsd-signature-type">Promise</span
+                  ><span class="tsd-signature-symbol">&lt;</span
+                  ><span class="tsd-signature-type">any</span
+                  ><span class="tsd-signature-symbol">&gt;</span>
+                </h4>
+                <p>A promise that resolves to the transaction receipt.</p>
+                <div class="tsd-comment tsd-typography">
+                  <h4>Throws</h4>
+                  <p>
+                    If the tool policy registry contract is not initialized.
+                  </p>
+                </div>
+                <aside class="tsd-sources">
+                  <ul>
+                    <li>
+                      Defined in
+                      <a
+                        href="https://github.com/LIT-Protocol/agent-wallet/blob/f650bc793f04e7844d8490ec62954a2d4af65a52/packages/aw-signer/src/lib/admin.ts#L483"
+                        >packages/aw-signer/src/lib/admin.ts:483</a
                       >
                     </li>
                   </ul>
@@ -2479,8 +2820,8 @@
                     <li>
                       Defined in
                       <a
-                        href="https://github.com/LIT-Protocol/agent-wallet/blob/ac78d88cc5d942d9a79fae1837ede274bcf2011b/packages/aw-signer/src/lib/admin.ts#L273"
-                        >packages/aw-signer/src/lib/admin.ts:273</a
+                        href="https://github.com/LIT-Protocol/agent-wallet/blob/f650bc793f04e7844d8490ec62954a2d4af65a52/packages/aw-signer/src/lib/admin.ts#L278"
+                        >packages/aw-signer/src/lib/admin.ts:278</a
                       >
                     </li>
                   </ul>
@@ -2584,8 +2925,8 @@
                     <li>
                       Defined in
                       <a
-                        href="https://github.com/LIT-Protocol/agent-wallet/blob/ac78d88cc5d942d9a79fae1837ede274bcf2011b/packages/aw-signer/src/lib/admin.ts#L628"
-                        >packages/aw-signer/src/lib/admin.ts:628</a
+                        href="https://github.com/LIT-Protocol/agent-wallet/blob/f650bc793f04e7844d8490ec62954a2d4af65a52/packages/aw-signer/src/lib/admin.ts#L676"
+                        >packages/aw-signer/src/lib/admin.ts:676</a
                       >
                     </li>
                   </ul>
@@ -2706,8 +3047,8 @@
                     <li>
                       Defined in
                       <a
-                        href="https://github.com/LIT-Protocol/agent-wallet/blob/ac78d88cc5d942d9a79fae1837ede274bcf2011b/packages/aw-signer/src/lib/admin.ts#L803"
-                        >packages/aw-signer/src/lib/admin.ts:803</a
+                        href="https://github.com/LIT-Protocol/agent-wallet/blob/f650bc793f04e7844d8490ec62954a2d4af65a52/packages/aw-signer/src/lib/admin.ts#L880"
+                        >packages/aw-signer/src/lib/admin.ts:880</a
                       >
                     </li>
                   </ul>
@@ -2834,8 +3175,8 @@
                     <li>
                       Defined in
                       <a
-                        href="https://github.com/LIT-Protocol/agent-wallet/blob/ac78d88cc5d942d9a79fae1837ede274bcf2011b/packages/aw-signer/src/lib/admin.ts#L596"
-                        >packages/aw-signer/src/lib/admin.ts:596</a
+                        href="https://github.com/LIT-Protocol/agent-wallet/blob/f650bc793f04e7844d8490ec62954a2d4af65a52/packages/aw-signer/src/lib/admin.ts#L644"
+                        >packages/aw-signer/src/lib/admin.ts:644</a
                       >
                     </li>
                   </ul>
@@ -2965,8 +3306,8 @@
                     <li>
                       Defined in
                       <a
-                        href="https://github.com/LIT-Protocol/agent-wallet/blob/ac78d88cc5d942d9a79fae1837ede274bcf2011b/packages/aw-signer/src/lib/admin.ts#L769"
-                        >packages/aw-signer/src/lib/admin.ts:769</a
+                        href="https://github.com/LIT-Protocol/agent-wallet/blob/f650bc793f04e7844d8490ec62954a2d4af65a52/packages/aw-signer/src/lib/admin.ts#L846"
+                        >packages/aw-signer/src/lib/admin.ts:846</a
                       >
                     </li>
                   </ul>
@@ -3052,8 +3393,8 @@
                     <li>
                       Defined in
                       <a
-                        href="https://github.com/LIT-Protocol/agent-wallet/blob/ac78d88cc5d942d9a79fae1837ede274bcf2011b/packages/aw-signer/src/lib/admin.ts#L201"
-                        >packages/aw-signer/src/lib/admin.ts:201</a
+                        href="https://github.com/LIT-Protocol/agent-wallet/blob/f650bc793f04e7844d8490ec62954a2d4af65a52/packages/aw-signer/src/lib/admin.ts#L206"
+                        >packages/aw-signer/src/lib/admin.ts:206</a
                       >
                     </li>
                   </ul>
@@ -3156,8 +3497,8 @@
                     <li>
                       Defined in
                       <a
-                        href="https://github.com/LIT-Protocol/agent-wallet/blob/ac78d88cc5d942d9a79fae1837ede274bcf2011b/packages/aw-signer/src/lib/admin.ts#L538"
-                        >packages/aw-signer/src/lib/admin.ts:538</a
+                        href="https://github.com/LIT-Protocol/agent-wallet/blob/f650bc793f04e7844d8490ec62954a2d4af65a52/packages/aw-signer/src/lib/admin.ts#L586"
+                        >packages/aw-signer/src/lib/admin.ts:586</a
                       >
                     </li>
                   </ul>
@@ -3268,8 +3609,8 @@
                     <li>
                       Defined in
                       <a
-                        href="https://github.com/LIT-Protocol/agent-wallet/blob/ac78d88cc5d942d9a79fae1837ede274bcf2011b/packages/aw-signer/src/lib/admin.ts#L87"
-                        >packages/aw-signer/src/lib/admin.ts:87</a
+                        href="https://github.com/LIT-Protocol/agent-wallet/blob/f650bc793f04e7844d8490ec62954a2d4af65a52/packages/aw-signer/src/lib/admin.ts#L92"
+                        >packages/aw-signer/src/lib/admin.ts:92</a
                       >
                     </li>
                   </ul>
@@ -3383,10 +3724,22 @@
                 ><span
                   >enable<wbr />Tool<wbr />Policy<wbr />For<wbr />Delegatee</span
                 ></a
+              ><a href="#getAllToolPolicyParametersForDelegatee" class=""
+                ><svg class="tsd-kind-icon" viewBox="0 0 24 24">
+                  <use href="../assets/icons.svg#icon-2048"></use></svg
+                ><span
+                  >get<wbr />All<wbr />Tool<wbr />Policy<wbr />Parameters<wbr />For<wbr />Delegatee</span
+                ></a
               ><a href="#getDelegatees" class=""
                 ><svg class="tsd-kind-icon" viewBox="0 0 24 24">
                   <use href="../assets/icons.svg#icon-2048"></use></svg
                 ><span>get<wbr />Delegatees</span></a
+              ><a href="#getPermittedToolsForDelegatee" class=""
+                ><svg class="tsd-kind-icon" viewBox="0 0 24 24">
+                  <use href="../assets/icons.svg#icon-2048"></use></svg
+                ><span
+                  >get<wbr />Permitted<wbr />Tools<wbr />For<wbr />Delegatee</span
+                ></a
               ><a href="#getPkpByTokenId" class=""
                 ><svg class="tsd-kind-icon" viewBox="0 0 24 24">
                   <use href="../assets/icons.svg#icon-2048"></use></svg
@@ -3449,6 +3802,10 @@
                 ><svg class="tsd-kind-icon" viewBox="0 0 24 24">
                   <use href="../assets/icons.svg#icon-2048"></use></svg
                 ><span>register<wbr />Tool</span></a
+              ><a href="#removeDelegatee" class=""
+                ><svg class="tsd-kind-icon" viewBox="0 0 24 24">
+                  <use href="../assets/icons.svg#icon-2048"></use></svg
+                ><span>remove<wbr />Delegatee</span></a
               ><a href="#removeTool" class=""
                 ><svg class="tsd-kind-icon" viewBox="0 0 24 24">
                   <use href="../assets/icons.svg#icon-2048"></use></svg
@@ -3941,6 +4298,96 @@
                                 <li>
                                   <a
                                     class="category__link js-category-link"
+                                    href="../types/agent_wallet_src.RegisteredToolWithPolicies.html"
+                                    data-id="/types/agent_wallet_src.RegisteredToolWithPolicies.html"
+                                    ><svg
+                                      class="tsd-kind-icon"
+                                      viewBox="0 0 24 24"
+                                    >
+                                      <use
+                                        href="../assets/icons.svg#icon-2097152"
+                                      ></use></svg
+                                    >RegisteredToolWithPolicies</a
+                                  >
+                                </li>
+                                <li>
+                                  <a
+                                    class="category__link js-category-link"
+                                    href="../types/agent_wallet_src.RegisteredToolsResult.html"
+                                    data-id="/types/agent_wallet_src.RegisteredToolsResult.html"
+                                    ><svg
+                                      class="tsd-kind-icon"
+                                      viewBox="0 0 24 24"
+                                    >
+                                      <use
+                                        href="../assets/icons.svg#icon-2097152"
+                                      ></use></svg
+                                    >RegisteredToolsResult</a
+                                  >
+                                </li>
+                                <li>
+                                  <a
+                                    class="category__link js-category-link"
+                                    href="../types/agent_wallet_src.RegistryToolResult.html"
+                                    data-id="/types/agent_wallet_src.RegistryToolResult.html"
+                                    ><svg
+                                      class="tsd-kind-icon"
+                                      viewBox="0 0 24 24"
+                                    >
+                                      <use
+                                        href="../assets/icons.svg#icon-2097152"
+                                      ></use></svg
+                                    >RegistryToolResult</a
+                                  >
+                                </li>
+                                <li>
+                                  <a
+                                    class="category__link js-category-link"
+                                    href="../types/agent_wallet_src.ToolInfo.html"
+                                    data-id="/types/agent_wallet_src.ToolInfo.html"
+                                    ><svg
+                                      class="tsd-kind-icon"
+                                      viewBox="0 0 24 24"
+                                    >
+                                      <use
+                                        href="../assets/icons.svg#icon-2097152"
+                                      ></use></svg
+                                    >ToolInfo</a
+                                  >
+                                </li>
+                                <li>
+                                  <a
+                                    class="category__link js-category-link"
+                                    href="../types/agent_wallet_src.ToolInfoWithDelegateePolicy.html"
+                                    data-id="/types/agent_wallet_src.ToolInfoWithDelegateePolicy.html"
+                                    ><svg
+                                      class="tsd-kind-icon"
+                                      viewBox="0 0 24 24"
+                                    >
+                                      <use
+                                        href="../assets/icons.svg#icon-2097152"
+                                      ></use></svg
+                                    >ToolInfoWithDelegateePolicy</a
+                                  >
+                                </li>
+                                <li>
+                                  <a
+                                    class="category__link js-category-link"
+                                    href="../types/agent_wallet_src.ToolMetadata.html"
+                                    data-id="/types/agent_wallet_src.ToolMetadata.html"
+                                    ><svg
+                                      class="tsd-kind-icon"
+                                      viewBox="0 0 24 24"
+                                    >
+                                      <use
+                                        href="../assets/icons.svg#icon-2097152"
+                                      ></use></svg
+                                    >ToolMetadata</a
+                                  >
+                                </li>
+                                <li>
+                                  <a
+                                    class="category__link js-category-link"
                                     href="../functions/agent_wallet_src.getToolByIpfsCid.html"
                                     data-id="/functions/agent_wallet_src.getToolByIpfsCid.html"
                                     ><svg
@@ -4007,30 +4454,30 @@
                     <li>
                       <span
                         class="js-category-title category__title"
-                        data-id="root-packages-law-cli"
+                        data-id="root-packages-aw-cli"
                         ><div
                           class="category__folder"
-                          data-id="root-packages-law-cli"
+                          data-id="root-packages-aw-cli"
                         ></div>
-                        law-cli</span
+                        aw-cli</span
                       >
                       <ul
                         class="js-category-list category"
-                        data-id="root-packages-law-cli"
+                        data-id="root-packages-aw-cli"
                       >
                         <li>
                           <span
                             class="js-category-title category__title"
-                            data-id="root-packages-law-cli-src"
+                            data-id="root-packages-aw-cli-src"
                             ><div
                               class="category__folder"
-                              data-id="root-packages-law-cli-src"
+                              data-id="root-packages-aw-cli-src"
                             ></div>
                             src</span
                           >
                           <ul
                             class="js-category-list category"
-                            data-id="root-packages-law-cli-src"
+                            data-id="root-packages-aw-cli-src"
                           >
                             <li>
                               <a
@@ -4370,6 +4817,96 @@
                                 <li>
                                   <a
                                     class="category__link js-category-link"
+                                    href="../modules/aw_signer_src.html#RegisteredToolWithPolicies"
+                                    data-id="/modules/aw_signer_src.html#RegisteredToolWithPolicies"
+                                    ><svg
+                                      class="tsd-kind-icon"
+                                      viewBox="0 0 24 24"
+                                    >
+                                      <use
+                                        href="../assets/icons.svg#icon-4194304"
+                                      ></use></svg
+                                    >RegisteredToolWithPolicies</a
+                                  >
+                                </li>
+                                <li>
+                                  <a
+                                    class="category__link js-category-link"
+                                    href="../modules/aw_signer_src.html#RegisteredToolsResult"
+                                    data-id="/modules/aw_signer_src.html#RegisteredToolsResult"
+                                    ><svg
+                                      class="tsd-kind-icon"
+                                      viewBox="0 0 24 24"
+                                    >
+                                      <use
+                                        href="../assets/icons.svg#icon-4194304"
+                                      ></use></svg
+                                    >RegisteredToolsResult</a
+                                  >
+                                </li>
+                                <li>
+                                  <a
+                                    class="category__link js-category-link"
+                                    href="../modules/aw_signer_src.html#RegistryToolResult"
+                                    data-id="/modules/aw_signer_src.html#RegistryToolResult"
+                                    ><svg
+                                      class="tsd-kind-icon"
+                                      viewBox="0 0 24 24"
+                                    >
+                                      <use
+                                        href="../assets/icons.svg#icon-4194304"
+                                      ></use></svg
+                                    >RegistryToolResult</a
+                                  >
+                                </li>
+                                <li>
+                                  <a
+                                    class="category__link js-category-link"
+                                    href="../modules/aw_signer_src.html#ToolInfo"
+                                    data-id="/modules/aw_signer_src.html#ToolInfo"
+                                    ><svg
+                                      class="tsd-kind-icon"
+                                      viewBox="0 0 24 24"
+                                    >
+                                      <use
+                                        href="../assets/icons.svg#icon-4194304"
+                                      ></use></svg
+                                    >ToolInfo</a
+                                  >
+                                </li>
+                                <li>
+                                  <a
+                                    class="category__link js-category-link"
+                                    href="../modules/aw_signer_src.html#ToolInfoWithDelegateePolicy"
+                                    data-id="/modules/aw_signer_src.html#ToolInfoWithDelegateePolicy"
+                                    ><svg
+                                      class="tsd-kind-icon"
+                                      viewBox="0 0 24 24"
+                                    >
+                                      <use
+                                        href="../assets/icons.svg#icon-4194304"
+                                      ></use></svg
+                                    >ToolInfoWithDelegateePolicy</a
+                                  >
+                                </li>
+                                <li>
+                                  <a
+                                    class="category__link js-category-link"
+                                    href="../modules/aw_signer_src.html#ToolMetadata"
+                                    data-id="/modules/aw_signer_src.html#ToolMetadata"
+                                    ><svg
+                                      class="tsd-kind-icon"
+                                      viewBox="0 0 24 24"
+                                    >
+                                      <use
+                                        href="../assets/icons.svg#icon-4194304"
+                                      ></use></svg
+                                    >ToolMetadata</a
+                                  >
+                                </li>
+                                <li>
+                                  <a
+                                    class="category__link js-category-link"
                                     href="../modules/aw_signer_src.html#ToolRegistryConfig"
                                     data-id="/modules/aw_signer_src.html#ToolRegistryConfig"
                                     ><svg
@@ -5089,207 +5626,4 @@
     <div class="overlay"></div>
     <script src="../assets/hierarchy.js"></script>
   </body>
-</html>
-=======
-<!DOCTYPE html><html class="default" lang="en"><head><meta charSet="utf-8"/><meta http-equiv="x-ua-compatible" content="IE=edge"/><title>Admin | @lit-protocol/agent-wallet</title><meta name="description" content="Documentation for @lit-protocol/agent-wallet"/><meta name="viewport" content="width=device-width, initial-scale=1"/><link rel="stylesheet" href="../assets/style.css"/><link rel="stylesheet" href="../assets/highlight.css"/><link rel="stylesheet" href="../assets/custom.css"/><script defer src="../assets/main.js"></script><script async src="../assets/icons.js" id="tsd-icons-script"></script><script async src="../assets/search.js" id="tsd-search-script"></script><script async src="../assets/navigation.js" id="tsd-nav-script"></script><link rel="stylesheet" href="../assets/hierarchy.css"/></head><body><script>document.documentElement.dataset.theme = localStorage.getItem("tsd-theme") || "os";document.body.style.display="none";setTimeout(() => app?app.showPage():document.body.style.removeProperty("display"),500)</script><header class="tsd-page-toolbar"><div class="tsd-toolbar-contents container"><div class="table-cell" id="tsd-search" data-base=".."><div class="field"><label for="tsd-search-field" class="tsd-widget tsd-toolbar-icon search no-caption"><svg width="16" height="16" viewBox="0 0 16 16" fill="none"><use href="../assets/icons.svg#icon-search"></use></svg></label><input type="text" id="tsd-search-field" aria-label="Search"/></div><div class="field"><div id="tsd-toolbar-links"></div></div><ul class="results"><li class="state loading">Preparing search index...</li><li class="state failure">The search index is not available</li></ul><a href="../index.html" class="title">@lit-protocol/agent-wallet</a></div><div class="table-cell" id="tsd-widgets"><a href="#" class="tsd-widget tsd-toolbar-icon menu no-caption" data-toggle="menu" aria-label="Menu"><svg width="16" height="16" viewBox="0 0 16 16" fill="none"><use href="../assets/icons.svg#icon-menu"></use></svg></a></div></div></header><div class="container container-main"><div class="col-content"><div class="tsd-page-title"><ul class="tsd-breadcrumb"><li><a href="../index.html">@lit-protocol/agent-wallet</a></li><li><a href="../modules/agent_wallet_src.html">agent-wallet/src</a></li><li><a href="agent_wallet_src.Admin.html">Admin</a></li></ul><h1>Class Admin</h1></div><section class="tsd-panel tsd-comment"><div class="tsd-comment tsd-typography"><p>The <code>Admin</code> class is responsible for the ownership of the PKP (Programmable Key Pair),
-the registration and management of tools, policies, and delegatees.</p>
-</div><div class="tsd-comment tsd-typography"></div></section><aside class="tsd-sources"><ul><li>Defined in <a href="https://github.com/LIT-Protocol/agent-wallet/blob/f650bc793f04e7844d8490ec62954a2d4af65a52/packages/aw-signer/src/lib/admin.ts#L28">packages/aw-signer/src/lib/admin.ts:28</a></li></ul></aside><section class="tsd-panel-group tsd-index-group"><section class="tsd-panel tsd-index-panel"><details class="tsd-index-content tsd-index-accordion" open><summary class="tsd-accordion-summary tsd-index-summary"><h5 class="tsd-index-heading uppercase" role="button" aria-expanded="false" tabIndex="0"><svg width="16" height="16" viewBox="0 0 16 16" fill="none"><use href="../assets/icons.svg#icon-chevronSmall"></use></svg> Index</h5></summary><div class="tsd-accordion-details"><section class="tsd-index-section"><h3 class="tsd-index-heading">Properties</h3><div class="tsd-index-list"><a href="agent_wallet_src.Admin.html#litNetwork" class="tsd-index-link"><svg class="tsd-kind-icon" viewBox="0 0 24 24"><use href="../assets/icons.svg#icon-1024"></use></svg><span>lit<wbr/>Network</span></a>
-</div></section><section class="tsd-index-section"><h3 class="tsd-index-heading">Methods</h3><div class="tsd-index-list"><a href="agent_wallet_src.Admin.html#addDelegatee" class="tsd-index-link"><svg class="tsd-kind-icon" viewBox="0 0 24 24"><use href="../assets/icons.svg#icon-2048"></use></svg><span>add<wbr/>Delegatee</span></a>
-<a href="agent_wallet_src.Admin.html#disableTool" class="tsd-index-link"><svg class="tsd-kind-icon" viewBox="0 0 24 24"><use href="../assets/icons.svg#icon-2048"></use></svg><span>disable<wbr/>Tool</span></a>
-<a href="agent_wallet_src.Admin.html#disableToolPolicyForDelegatee" class="tsd-index-link"><svg class="tsd-kind-icon" viewBox="0 0 24 24"><use href="../assets/icons.svg#icon-2048"></use></svg><span>disable<wbr/>Tool<wbr/>Policy<wbr/>For<wbr/>Delegatee</span></a>
-<a href="agent_wallet_src.Admin.html#disconnect" class="tsd-index-link"><svg class="tsd-kind-icon" viewBox="0 0 24 24"><use href="../assets/icons.svg#icon-2048"></use></svg><span>disconnect</span></a>
-<a href="agent_wallet_src.Admin.html#enableTool" class="tsd-index-link"><svg class="tsd-kind-icon" viewBox="0 0 24 24"><use href="../assets/icons.svg#icon-2048"></use></svg><span>enable<wbr/>Tool</span></a>
-<a href="agent_wallet_src.Admin.html#enableToolPolicyForDelegatee" class="tsd-index-link"><svg class="tsd-kind-icon" viewBox="0 0 24 24"><use href="../assets/icons.svg#icon-2048"></use></svg><span>enable<wbr/>Tool<wbr/>Policy<wbr/>For<wbr/>Delegatee</span></a>
-<a href="agent_wallet_src.Admin.html#getAllToolPolicyParametersForDelegatee" class="tsd-index-link"><svg class="tsd-kind-icon" viewBox="0 0 24 24"><use href="../assets/icons.svg#icon-2048"></use></svg><span>get<wbr/>All<wbr/>Tool<wbr/>Policy<wbr/>Parameters<wbr/>For<wbr/>Delegatee</span></a>
-<a href="agent_wallet_src.Admin.html#getDelegatees" class="tsd-index-link"><svg class="tsd-kind-icon" viewBox="0 0 24 24"><use href="../assets/icons.svg#icon-2048"></use></svg><span>get<wbr/>Delegatees</span></a>
-<a href="agent_wallet_src.Admin.html#getPermittedToolsForDelegatee" class="tsd-index-link"><svg class="tsd-kind-icon" viewBox="0 0 24 24"><use href="../assets/icons.svg#icon-2048"></use></svg><span>get<wbr/>Permitted<wbr/>Tools<wbr/>For<wbr/>Delegatee</span></a>
-<a href="agent_wallet_src.Admin.html#getPkpByTokenId" class="tsd-index-link"><svg class="tsd-kind-icon" viewBox="0 0 24 24"><use href="../assets/icons.svg#icon-2048"></use></svg><span>get<wbr/>Pkp<wbr/>By<wbr/>Token<wbr/>Id</span></a>
-<a href="agent_wallet_src.Admin.html#getPkps" class="tsd-index-link"><svg class="tsd-kind-icon" viewBox="0 0 24 24"><use href="../assets/icons.svg#icon-2048"></use></svg><span>get<wbr/>Pkps</span></a>
-<a href="agent_wallet_src.Admin.html#getRegisteredTool" class="tsd-index-link"><svg class="tsd-kind-icon" viewBox="0 0 24 24"><use href="../assets/icons.svg#icon-2048"></use></svg><span>get<wbr/>Registered<wbr/>Tool</span></a>
-<a href="agent_wallet_src.Admin.html#getRegisteredToolsAndDelegateesForPkp" class="tsd-index-link"><svg class="tsd-kind-icon" viewBox="0 0 24 24"><use href="../assets/icons.svg#icon-2048"></use></svg><span>get<wbr/>Registered<wbr/>Tools<wbr/>And<wbr/>Delegatees<wbr/>For<wbr/>Pkp</span></a>
-<a href="agent_wallet_src.Admin.html#getToolPolicyForDelegatee" class="tsd-index-link"><svg class="tsd-kind-icon" viewBox="0 0 24 24"><use href="../assets/icons.svg#icon-2048"></use></svg><span>get<wbr/>Tool<wbr/>Policy<wbr/>For<wbr/>Delegatee</span></a>
-<a href="agent_wallet_src.Admin.html#getToolPolicyParameterForDelegatee" class="tsd-index-link"><svg class="tsd-kind-icon" viewBox="0 0 24 24"><use href="../assets/icons.svg#icon-2048"></use></svg><span>get<wbr/>Tool<wbr/>Policy<wbr/>Parameter<wbr/>For<wbr/>Delegatee</span></a>
-<a href="agent_wallet_src.Admin.html#getToolPolicyParametersForDelegatee" class="tsd-index-link"><svg class="tsd-kind-icon" viewBox="0 0 24 24"><use href="../assets/icons.svg#icon-2048"></use></svg><span>get<wbr/>Tool<wbr/>Policy<wbr/>Parameters<wbr/>For<wbr/>Delegatee</span></a>
-<a href="agent_wallet_src.Admin.html#isDelegatee" class="tsd-index-link"><svg class="tsd-kind-icon" viewBox="0 0 24 24"><use href="../assets/icons.svg#icon-2048"></use></svg><span>is<wbr/>Delegatee</span></a>
-<a href="agent_wallet_src.Admin.html#isToolPermittedForDelegatee" class="tsd-index-link"><svg class="tsd-kind-icon" viewBox="0 0 24 24"><use href="../assets/icons.svg#icon-2048"></use></svg><span>is<wbr/>Tool<wbr/>Permitted<wbr/>For<wbr/>Delegatee</span></a>
-<a href="agent_wallet_src.Admin.html#isToolRegistered" class="tsd-index-link"><svg class="tsd-kind-icon" viewBox="0 0 24 24"><use href="../assets/icons.svg#icon-2048"></use></svg><span>is<wbr/>Tool<wbr/>Registered</span></a>
-<a href="agent_wallet_src.Admin.html#mintPkp" class="tsd-index-link"><svg class="tsd-kind-icon" viewBox="0 0 24 24"><use href="../assets/icons.svg#icon-2048"></use></svg><span>mint<wbr/>Pkp</span></a>
-<a href="agent_wallet_src.Admin.html#permitToolForDelegatee" class="tsd-index-link"><svg class="tsd-kind-icon" viewBox="0 0 24 24"><use href="../assets/icons.svg#icon-2048"></use></svg><span>permit<wbr/>Tool<wbr/>For<wbr/>Delegatee</span></a>
-<a href="agent_wallet_src.Admin.html#registerTool" class="tsd-index-link"><svg class="tsd-kind-icon" viewBox="0 0 24 24"><use href="../assets/icons.svg#icon-2048"></use></svg><span>register<wbr/>Tool</span></a>
-<a href="agent_wallet_src.Admin.html#removeDelegatee" class="tsd-index-link"><svg class="tsd-kind-icon" viewBox="0 0 24 24"><use href="../assets/icons.svg#icon-2048"></use></svg><span>remove<wbr/>Delegatee</span></a>
-<a href="agent_wallet_src.Admin.html#removeTool" class="tsd-index-link"><svg class="tsd-kind-icon" viewBox="0 0 24 24"><use href="../assets/icons.svg#icon-2048"></use></svg><span>remove<wbr/>Tool</span></a>
-<a href="agent_wallet_src.Admin.html#removeToolPolicyForDelegatee" class="tsd-index-link"><svg class="tsd-kind-icon" viewBox="0 0 24 24"><use href="../assets/icons.svg#icon-2048"></use></svg><span>remove<wbr/>Tool<wbr/>Policy<wbr/>For<wbr/>Delegatee</span></a>
-<a href="agent_wallet_src.Admin.html#removeToolPolicyParametersForDelegatee" class="tsd-index-link"><svg class="tsd-kind-icon" viewBox="0 0 24 24"><use href="../assets/icons.svg#icon-2048"></use></svg><span>remove<wbr/>Tool<wbr/>Policy<wbr/>Parameters<wbr/>For<wbr/>Delegatee</span></a>
-<a href="agent_wallet_src.Admin.html#setToolPolicyForDelegatee" class="tsd-index-link"><svg class="tsd-kind-icon" viewBox="0 0 24 24"><use href="../assets/icons.svg#icon-2048"></use></svg><span>set<wbr/>Tool<wbr/>Policy<wbr/>For<wbr/>Delegatee</span></a>
-<a href="agent_wallet_src.Admin.html#setToolPolicyParametersForDelegatee" class="tsd-index-link"><svg class="tsd-kind-icon" viewBox="0 0 24 24"><use href="../assets/icons.svg#icon-2048"></use></svg><span>set<wbr/>Tool<wbr/>Policy<wbr/>Parameters<wbr/>For<wbr/>Delegatee</span></a>
-<a href="agent_wallet_src.Admin.html#transferPkpOwnership" class="tsd-index-link"><svg class="tsd-kind-icon" viewBox="0 0 24 24"><use href="../assets/icons.svg#icon-2048"></use></svg><span>transfer<wbr/>Pkp<wbr/>Ownership</span></a>
-<a href="agent_wallet_src.Admin.html#unpermitToolForDelegatee" class="tsd-index-link"><svg class="tsd-kind-icon" viewBox="0 0 24 24"><use href="../assets/icons.svg#icon-2048"></use></svg><span>unpermit<wbr/>Tool<wbr/>For<wbr/>Delegatee</span></a>
-<a href="agent_wallet_src.Admin.html#create" class="tsd-index-link"><svg class="tsd-kind-icon" viewBox="0 0 24 24"><use href="../assets/icons.svg#icon-2048"></use></svg><span>create</span></a>
-</div></section></div></details></section></section><section class="tsd-panel-group tsd-member-group"><h2>Properties</h2><section class="tsd-panel tsd-member"><a id="litNetwork" class="tsd-anchor"></a><h3 class="tsd-anchor-link"><code class="tsd-tag ts-flagReadonly">Readonly</code> <span>lit<wbr/>Network</span><a href="#litNetwork" aria-label="Permalink" class="tsd-anchor-icon"><svg viewBox="0 0 24 24"><use href="../assets/icons.svg#icon-anchor"></use></svg></a></h3><div class="tsd-signature"><span class="tsd-kind-property">lit<wbr/>Network</span><span class="tsd-signature-symbol">:</span> <a href="../types/agent_wallet_src.LitNetwork.html" class="tsd-signature-type tsd-kind-type-alias">LitNetwork</a></div><aside class="tsd-sources"><ul><li>Defined in <a href="https://github.com/LIT-Protocol/agent-wallet/blob/f650bc793f04e7844d8490ec62954a2d4af65a52/packages/aw-signer/src/lib/admin.ts#L39">packages/aw-signer/src/lib/admin.ts:39</a></li></ul></aside></section></section><section class="tsd-panel-group tsd-member-group"><h2>Methods</h2><section class="tsd-panel tsd-member"><a id="addDelegatee" class="tsd-anchor"></a><h3 class="tsd-anchor-link"><span>add<wbr/>Delegatee</span><a href="#addDelegatee" aria-label="Permalink" class="tsd-anchor-icon"><svg viewBox="0 0 24 24"><use href="../assets/icons.svg#icon-anchor"></use></svg></a></h3><ul class="tsd-signatures"><li class="tsd-signature tsd-anchor-link"><a id="addDelegatee.addDelegatee-1" class="tsd-anchor"></a><span class="tsd-kind-call-signature">add<wbr/>Delegatee</span><span class="tsd-signature-symbol">(</span><span class="tsd-kind-parameter">pkpTokenId</span>, <span class="tsd-kind-parameter">delegatee</span><span class="tsd-signature-symbol">)</span><span class="tsd-signature-symbol">: </span><span class="tsd-signature-type">Promise</span><span class="tsd-signature-symbol">&lt;</span><span class="tsd-signature-type">any</span><span class="tsd-signature-symbol">&gt;</span><a href="#addDelegatee.addDelegatee-1" aria-label="Permalink" class="tsd-anchor-icon"><svg viewBox="0 0 24 24"><use href="../assets/icons.svg#icon-anchor"></use></svg></a></li><li class="tsd-description"><div class="tsd-comment tsd-typography"><p>Adds a delegatee for the PKP.</p>
-</div><div class="tsd-parameters"><h4 class="tsd-parameters-title">Parameters</h4><ul class="tsd-parameter-list"><li><span><span class="tsd-kind-parameter">pkpTokenId</span>: <span class="tsd-signature-type">string</span></span></li><li><span><span class="tsd-kind-parameter">delegatee</span>: <span class="tsd-signature-type">string</span></span><div class="tsd-comment tsd-typography"><p>The address to add as a delegatee.</p>
-</div><div class="tsd-comment tsd-typography"></div></li></ul></div><h4 class="tsd-returns-title">Returns <span class="tsd-signature-type">Promise</span><span class="tsd-signature-symbol">&lt;</span><span class="tsd-signature-type">any</span><span class="tsd-signature-symbol">&gt;</span></h4><p>A promise that resolves to the transaction receipt.</p>
-<div class="tsd-comment tsd-typography"><h4>Throws</h4><p>If the tool policy registry contract is not initialized.</p>
-</div><aside class="tsd-sources"><ul><li>Defined in <a href="https://github.com/LIT-Protocol/agent-wallet/blob/f650bc793f04e7844d8490ec62954a2d4af65a52/packages/aw-signer/src/lib/admin.ts#L461">packages/aw-signer/src/lib/admin.ts:461</a></li></ul></aside></li></ul></section><section class="tsd-panel tsd-member"><a id="disableTool" class="tsd-anchor"></a><h3 class="tsd-anchor-link"><span>disable<wbr/>Tool</span><a href="#disableTool" aria-label="Permalink" class="tsd-anchor-icon"><svg viewBox="0 0 24 24"><use href="../assets/icons.svg#icon-anchor"></use></svg></a></h3><ul class="tsd-signatures"><li class="tsd-signature tsd-anchor-link"><a id="disableTool.disableTool-1" class="tsd-anchor"></a><span class="tsd-kind-call-signature">disable<wbr/>Tool</span><span class="tsd-signature-symbol">(</span><span class="tsd-kind-parameter">pkpTokenId</span>, <span class="tsd-kind-parameter">toolIpfsCid</span><span class="tsd-signature-symbol">)</span><span class="tsd-signature-symbol">: </span><span class="tsd-signature-type">Promise</span><span class="tsd-signature-symbol">&lt;</span><span class="tsd-signature-type">any</span><span class="tsd-signature-symbol">&gt;</span><a href="#disableTool.disableTool-1" aria-label="Permalink" class="tsd-anchor-icon"><svg viewBox="0 0 24 24"><use href="../assets/icons.svg#icon-anchor"></use></svg></a></li><li class="tsd-description"><div class="tsd-comment tsd-typography"><p>Disables a tool for a given PKP.</p>
-</div><div class="tsd-parameters"><h4 class="tsd-parameters-title">Parameters</h4><ul class="tsd-parameter-list"><li><span><span class="tsd-kind-parameter">pkpTokenId</span>: <span class="tsd-signature-type">string</span></span><div class="tsd-comment tsd-typography"><p>The token ID of the PKP.</p>
-</div><div class="tsd-comment tsd-typography"></div></li><li><span><span class="tsd-kind-parameter">toolIpfsCid</span>: <span class="tsd-signature-type">string</span></span><div class="tsd-comment tsd-typography"><p>The IPFS CID of the tool to be disabled.</p>
-</div><div class="tsd-comment tsd-typography"></div></li></ul></div><h4 class="tsd-returns-title">Returns <span class="tsd-signature-type">Promise</span><span class="tsd-signature-symbol">&lt;</span><span class="tsd-signature-type">any</span><span class="tsd-signature-symbol">&gt;</span></h4><p>A promise that resolves to the transaction receipt.</p>
-<div class="tsd-comment tsd-typography"><h4>Throws</h4><p>If the tool policy registry contract is not initialized.</p>
-</div><aside class="tsd-sources"><ul><li>Defined in <a href="https://github.com/LIT-Protocol/agent-wallet/blob/f650bc793f04e7844d8490ec62954a2d4af65a52/packages/aw-signer/src/lib/admin.ts#L333">packages/aw-signer/src/lib/admin.ts:333</a></li></ul></aside></li></ul></section><section class="tsd-panel tsd-member"><a id="disableToolPolicyForDelegatee" class="tsd-anchor"></a><h3 class="tsd-anchor-link"><span>disable<wbr/>Tool<wbr/>Policy<wbr/>For<wbr/>Delegatee</span><a href="#disableToolPolicyForDelegatee" aria-label="Permalink" class="tsd-anchor-icon"><svg viewBox="0 0 24 24"><use href="../assets/icons.svg#icon-anchor"></use></svg></a></h3><ul class="tsd-signatures"><li class="tsd-signature tsd-anchor-link"><a id="disableToolPolicyForDelegatee.disableToolPolicyForDelegatee-1" class="tsd-anchor"></a><span class="tsd-kind-call-signature">disable<wbr/>Tool<wbr/>Policy<wbr/>For<wbr/>Delegatee</span><span class="tsd-signature-symbol">(</span><span class="tsd-kind-parameter">pkpTokenId</span>, <span class="tsd-kind-parameter">ipfsCid</span>, <span class="tsd-kind-parameter">delegatee</span><span class="tsd-signature-symbol">)</span><span class="tsd-signature-symbol">: </span><span class="tsd-signature-type">Promise</span><span class="tsd-signature-symbol">&lt;</span><span class="tsd-signature-type">any</span><span class="tsd-signature-symbol">&gt;</span><a href="#disableToolPolicyForDelegatee.disableToolPolicyForDelegatee-1" aria-label="Permalink" class="tsd-anchor-icon"><svg viewBox="0 0 24 24"><use href="../assets/icons.svg#icon-anchor"></use></svg></a></li><li class="tsd-description"><div class="tsd-comment tsd-typography"><p>Disables a policy for a specific tool and delegatee.</p>
-</div><div class="tsd-parameters"><h4 class="tsd-parameters-title">Parameters</h4><ul class="tsd-parameter-list"><li><span><span class="tsd-kind-parameter">pkpTokenId</span>: <span class="tsd-signature-type">string</span></span><div class="tsd-comment tsd-typography"><p>The PKP token ID.</p>
-</div><div class="tsd-comment tsd-typography"></div></li><li><span><span class="tsd-kind-parameter">ipfsCid</span>: <span class="tsd-signature-type">string</span></span><div class="tsd-comment tsd-typography"><p>The IPFS CID of the tool.</p>
-</div><div class="tsd-comment tsd-typography"></div></li><li><span><span class="tsd-kind-parameter">delegatee</span>: <span class="tsd-signature-type">string</span></span><div class="tsd-comment tsd-typography"><p>The address of the delegatee.</p>
-</div><div class="tsd-comment tsd-typography"></div></li></ul></div><h4 class="tsd-returns-title">Returns <span class="tsd-signature-type">Promise</span><span class="tsd-signature-symbol">&lt;</span><span class="tsd-signature-type">any</span><span class="tsd-signature-symbol">&gt;</span></h4><p>A promise that resolves to the transaction receipt.</p>
-<div class="tsd-comment tsd-typography"><h4>Throws</h4><p>If the tool policy registry contract is not initialized.</p>
-</div><aside class="tsd-sources"><ul><li>Defined in <a href="https://github.com/LIT-Protocol/agent-wallet/blob/f650bc793f04e7844d8490ec62954a2d4af65a52/packages/aw-signer/src/lib/admin.ts#L732">packages/aw-signer/src/lib/admin.ts:732</a></li></ul></aside></li></ul></section><section class="tsd-panel tsd-member"><a id="disconnect" class="tsd-anchor"></a><h3 class="tsd-anchor-link"><span>disconnect</span><a href="#disconnect" aria-label="Permalink" class="tsd-anchor-icon"><svg viewBox="0 0 24 24"><use href="../assets/icons.svg#icon-anchor"></use></svg></a></h3><ul class="tsd-signatures"><li class="tsd-signature tsd-anchor-link"><a id="disconnect.disconnect-1" class="tsd-anchor"></a><span class="tsd-kind-call-signature">disconnect</span><span class="tsd-signature-symbol">(</span><span class="tsd-signature-symbol">)</span><span class="tsd-signature-symbol">: </span><span class="tsd-signature-type">void</span><a href="#disconnect.disconnect-1" aria-label="Permalink" class="tsd-anchor-icon"><svg viewBox="0 0 24 24"><use href="../assets/icons.svg#icon-anchor"></use></svg></a></li><li class="tsd-description"><div class="tsd-comment tsd-typography"><p>Disconnects the Lit node client.</p>
-</div><h4 class="tsd-returns-title">Returns <span class="tsd-signature-type">void</span></h4><div class="tsd-comment tsd-typography"></div><aside class="tsd-sources"><ul><li>Defined in <a href="https://github.com/LIT-Protocol/agent-wallet/blob/f650bc793f04e7844d8490ec62954a2d4af65a52/packages/aw-signer/src/lib/admin.ts#L906">packages/aw-signer/src/lib/admin.ts:906</a></li></ul></aside></li></ul></section><section class="tsd-panel tsd-member"><a id="enableTool" class="tsd-anchor"></a><h3 class="tsd-anchor-link"><span>enable<wbr/>Tool</span><a href="#enableTool" aria-label="Permalink" class="tsd-anchor-icon"><svg viewBox="0 0 24 24"><use href="../assets/icons.svg#icon-anchor"></use></svg></a></h3><ul class="tsd-signatures"><li class="tsd-signature tsd-anchor-link"><a id="enableTool.enableTool-1" class="tsd-anchor"></a><span class="tsd-kind-call-signature">enable<wbr/>Tool</span><span class="tsd-signature-symbol">(</span><span class="tsd-kind-parameter">pkpTokenId</span>, <span class="tsd-kind-parameter">toolIpfsCid</span><span class="tsd-signature-symbol">)</span><span class="tsd-signature-symbol">: </span><span class="tsd-signature-type">Promise</span><span class="tsd-signature-symbol">&lt;</span><span class="tsd-signature-type">any</span><span class="tsd-signature-symbol">&gt;</span><a href="#enableTool.enableTool-1" aria-label="Permalink" class="tsd-anchor-icon"><svg viewBox="0 0 24 24"><use href="../assets/icons.svg#icon-anchor"></use></svg></a></li><li class="tsd-description"><div class="tsd-comment tsd-typography"><p>Enables a tool for a given PKP.</p>
-</div><div class="tsd-parameters"><h4 class="tsd-parameters-title">Parameters</h4><ul class="tsd-parameter-list"><li><span><span class="tsd-kind-parameter">pkpTokenId</span>: <span class="tsd-signature-type">string</span></span><div class="tsd-comment tsd-typography"><p>The token ID of the PKP.</p>
-</div><div class="tsd-comment tsd-typography"></div></li><li><span><span class="tsd-kind-parameter">toolIpfsCid</span>: <span class="tsd-signature-type">string</span></span><div class="tsd-comment tsd-typography"><p>The IPFS CID of the tool to be enabled.</p>
-</div><div class="tsd-comment tsd-typography"></div></li></ul></div><h4 class="tsd-returns-title">Returns <span class="tsd-signature-type">Promise</span><span class="tsd-signature-symbol">&lt;</span><span class="tsd-signature-type">any</span><span class="tsd-signature-symbol">&gt;</span></h4><p>A promise that resolves to the transaction receipt.</p>
-<div class="tsd-comment tsd-typography"><h4>Throws</h4><p>If the tool policy registry contract is not initialized.</p>
-</div><aside class="tsd-sources"><ul><li>Defined in <a href="https://github.com/LIT-Protocol/agent-wallet/blob/f650bc793f04e7844d8490ec62954a2d4af65a52/packages/aw-signer/src/lib/admin.ts#L311">packages/aw-signer/src/lib/admin.ts:311</a></li></ul></aside></li></ul></section><section class="tsd-panel tsd-member"><a id="enableToolPolicyForDelegatee" class="tsd-anchor"></a><h3 class="tsd-anchor-link"><span>enable<wbr/>Tool<wbr/>Policy<wbr/>For<wbr/>Delegatee</span><a href="#enableToolPolicyForDelegatee" aria-label="Permalink" class="tsd-anchor-icon"><svg viewBox="0 0 24 24"><use href="../assets/icons.svg#icon-anchor"></use></svg></a></h3><ul class="tsd-signatures"><li class="tsd-signature tsd-anchor-link"><a id="enableToolPolicyForDelegatee.enableToolPolicyForDelegatee-1" class="tsd-anchor"></a><span class="tsd-kind-call-signature">enable<wbr/>Tool<wbr/>Policy<wbr/>For<wbr/>Delegatee</span><span class="tsd-signature-symbol">(</span><span class="tsd-kind-parameter">pkpTokenId</span>, <span class="tsd-kind-parameter">ipfsCid</span>, <span class="tsd-kind-parameter">delegatee</span><span class="tsd-signature-symbol">)</span><span class="tsd-signature-symbol">: </span><span class="tsd-signature-type">Promise</span><span class="tsd-signature-symbol">&lt;</span><span class="tsd-signature-type">any</span><span class="tsd-signature-symbol">&gt;</span><a href="#enableToolPolicyForDelegatee.enableToolPolicyForDelegatee-1" aria-label="Permalink" class="tsd-anchor-icon"><svg viewBox="0 0 24 24"><use href="../assets/icons.svg#icon-anchor"></use></svg></a></li><li class="tsd-description"><div class="tsd-comment tsd-typography"><p>Enables a policy for a specific tool and delegatee.</p>
-</div><div class="tsd-parameters"><h4 class="tsd-parameters-title">Parameters</h4><ul class="tsd-parameter-list"><li><span><span class="tsd-kind-parameter">pkpTokenId</span>: <span class="tsd-signature-type">string</span></span><div class="tsd-comment tsd-typography"><p>The PKP token ID.</p>
-</div><div class="tsd-comment tsd-typography"></div></li><li><span><span class="tsd-kind-parameter">ipfsCid</span>: <span class="tsd-signature-type">string</span></span><div class="tsd-comment tsd-typography"><p>The IPFS CID of the tool.</p>
-</div><div class="tsd-comment tsd-typography"></div></li><li><span><span class="tsd-kind-parameter">delegatee</span>: <span class="tsd-signature-type">string</span></span><div class="tsd-comment tsd-typography"><p>The address of the delegatee.</p>
-</div><div class="tsd-comment tsd-typography"></div></li></ul></div><h4 class="tsd-returns-title">Returns <span class="tsd-signature-type">Promise</span><span class="tsd-signature-symbol">&lt;</span><span class="tsd-signature-type">any</span><span class="tsd-signature-symbol">&gt;</span></h4><p>A promise that resolves to the transaction receipt.</p>
-<div class="tsd-comment tsd-typography"><h4>Throws</h4><p>If the tool policy registry contract is not initialized.</p>
-</div><aside class="tsd-sources"><ul><li>Defined in <a href="https://github.com/LIT-Protocol/agent-wallet/blob/f650bc793f04e7844d8490ec62954a2d4af65a52/packages/aw-signer/src/lib/admin.ts#L704">packages/aw-signer/src/lib/admin.ts:704</a></li></ul></aside></li></ul></section><section class="tsd-panel tsd-member"><a id="getAllToolPolicyParametersForDelegatee" class="tsd-anchor"></a><h3 class="tsd-anchor-link"><span>get<wbr/>All<wbr/>Tool<wbr/>Policy<wbr/>Parameters<wbr/>For<wbr/>Delegatee</span><a href="#getAllToolPolicyParametersForDelegatee" aria-label="Permalink" class="tsd-anchor-icon"><svg viewBox="0 0 24 24"><use href="../assets/icons.svg#icon-anchor"></use></svg></a></h3><ul class="tsd-signatures"><li class="tsd-signature tsd-anchor-link"><a id="getAllToolPolicyParametersForDelegatee.getAllToolPolicyParametersForDelegatee-1" class="tsd-anchor"></a><span class="tsd-kind-call-signature">get<wbr/>All<wbr/>Tool<wbr/>Policy<wbr/>Parameters<wbr/>For<wbr/>Delegatee</span><span class="tsd-signature-symbol">(</span><span class="tsd-kind-parameter">pkpTokenId</span>, <span class="tsd-kind-parameter">ipfsCid</span>, <span class="tsd-kind-parameter">delegatee</span><span class="tsd-signature-symbol">)</span><span class="tsd-signature-symbol">: </span><span class="tsd-signature-type">Promise</span><span class="tsd-signature-symbol">&lt;</span><span class="tsd-signature-type">any</span><span class="tsd-signature-symbol">&gt;</span><a href="#getAllToolPolicyParametersForDelegatee.getAllToolPolicyParametersForDelegatee-1" aria-label="Permalink" class="tsd-anchor-icon"><svg viewBox="0 0 24 24"><use href="../assets/icons.svg#icon-anchor"></use></svg></a></li><li class="tsd-description"><div class="tsd-comment tsd-typography"><p>Retrieves all policy parameters for a tool and delegatee.</p>
-</div><div class="tsd-parameters"><h4 class="tsd-parameters-title">Parameters</h4><ul class="tsd-parameter-list"><li><span><span class="tsd-kind-parameter">pkpTokenId</span>: <span class="tsd-signature-type">string</span></span><div class="tsd-comment tsd-typography"><p>The PKP token ID.</p>
-</div><div class="tsd-comment tsd-typography"></div></li><li><span><span class="tsd-kind-parameter">ipfsCid</span>: <span class="tsd-signature-type">string</span></span><div class="tsd-comment tsd-typography"><p>The IPFS CID of the tool.</p>
-</div><div class="tsd-comment tsd-typography"></div></li><li><span><span class="tsd-kind-parameter">delegatee</span>: <span class="tsd-signature-type">string</span></span><div class="tsd-comment tsd-typography"><p>The address of the delegatee.</p>
-</div><div class="tsd-comment tsd-typography"></div></li></ul></div><h4 class="tsd-returns-title">Returns <span class="tsd-signature-type">Promise</span><span class="tsd-signature-symbol">&lt;</span><span class="tsd-signature-type">any</span><span class="tsd-signature-symbol">&gt;</span></h4><p>A promise that resolves to an array of all policy parameter names and values.</p>
-<div class="tsd-comment tsd-typography"><h4>Throws</h4><p>If the tool policy registry contract is not initialized.</p>
-</div><aside class="tsd-sources"><ul><li>Defined in <a href="https://github.com/LIT-Protocol/agent-wallet/blob/f650bc793f04e7844d8490ec62954a2d4af65a52/packages/aw-signer/src/lib/admin.ts#L815">packages/aw-signer/src/lib/admin.ts:815</a></li></ul></aside></li></ul></section><section class="tsd-panel tsd-member"><a id="getDelegatees" class="tsd-anchor"></a><h3 class="tsd-anchor-link"><span>get<wbr/>Delegatees</span><a href="#getDelegatees" aria-label="Permalink" class="tsd-anchor-icon"><svg viewBox="0 0 24 24"><use href="../assets/icons.svg#icon-anchor"></use></svg></a></h3><ul class="tsd-signatures"><li class="tsd-signature tsd-anchor-link"><a id="getDelegatees.getDelegatees-1" class="tsd-anchor"></a><span class="tsd-kind-call-signature">get<wbr/>Delegatees</span><span class="tsd-signature-symbol">(</span><span class="tsd-kind-parameter">pkpTokenId</span><span class="tsd-signature-symbol">)</span><span class="tsd-signature-symbol">: </span><span class="tsd-signature-type">Promise</span><span class="tsd-signature-symbol">&lt;</span><span class="tsd-signature-type">string</span><span class="tsd-signature-symbol">[]</span><span class="tsd-signature-symbol">&gt;</span><a href="#getDelegatees.getDelegatees-1" aria-label="Permalink" class="tsd-anchor-icon"><svg viewBox="0 0 24 24"><use href="../assets/icons.svg#icon-anchor"></use></svg></a></li><li class="tsd-description"><div class="tsd-comment tsd-typography"><p>Retrieves all delegatees for the PKP.</p>
-</div><div class="tsd-parameters"><h4 class="tsd-parameters-title">Parameters</h4><ul class="tsd-parameter-list"><li><span><span class="tsd-kind-parameter">pkpTokenId</span>: <span class="tsd-signature-type">string</span></span></li></ul></div><h4 class="tsd-returns-title">Returns <span class="tsd-signature-type">Promise</span><span class="tsd-signature-symbol">&lt;</span><span class="tsd-signature-type">string</span><span class="tsd-signature-symbol">[]</span><span class="tsd-signature-symbol">&gt;</span></h4><p>An array of delegatee addresses.</p>
-<div class="tsd-comment tsd-typography"><h4>Throws</h4><p>If the tool policy registry contract is not initialized.</p>
-</div><aside class="tsd-sources"><ul><li>Defined in <a href="https://github.com/LIT-Protocol/agent-wallet/blob/f650bc793f04e7844d8490ec62954a2d4af65a52/packages/aw-signer/src/lib/admin.ts#L424">packages/aw-signer/src/lib/admin.ts:424</a></li></ul></aside></li></ul></section><section class="tsd-panel tsd-member"><a id="getPermittedToolsForDelegatee" class="tsd-anchor"></a><h3 class="tsd-anchor-link"><span>get<wbr/>Permitted<wbr/>Tools<wbr/>For<wbr/>Delegatee</span><a href="#getPermittedToolsForDelegatee" aria-label="Permalink" class="tsd-anchor-icon"><svg viewBox="0 0 24 24"><use href="../assets/icons.svg#icon-anchor"></use></svg></a></h3><ul class="tsd-signatures"><li class="tsd-signature tsd-anchor-link"><a id="getPermittedToolsForDelegatee.getPermittedToolsForDelegatee-1" class="tsd-anchor"></a><span class="tsd-kind-call-signature">get<wbr/>Permitted<wbr/>Tools<wbr/>For<wbr/>Delegatee</span><span class="tsd-signature-symbol">(</span><span class="tsd-kind-parameter">pkpTokenId</span>, <span class="tsd-kind-parameter">delegatee</span><span class="tsd-signature-symbol">)</span><span class="tsd-signature-symbol">: </span><span class="tsd-signature-type">Promise</span><span class="tsd-signature-symbol">&lt;</span><a href="../types/agent_wallet_src.ToolInfoWithDelegateePolicy.html" class="tsd-signature-type tsd-kind-type-alias">ToolInfoWithDelegateePolicy</a><span class="tsd-signature-symbol">[]</span><span class="tsd-signature-symbol">&gt;</span><a href="#getPermittedToolsForDelegatee.getPermittedToolsForDelegatee-1" aria-label="Permalink" class="tsd-anchor-icon"><svg viewBox="0 0 24 24"><use href="../assets/icons.svg#icon-anchor"></use></svg></a></li><li class="tsd-description"><div class="tsd-comment tsd-typography"><p>Gets all tools that are permitted for a specific delegatee.</p>
-</div><div class="tsd-parameters"><h4 class="tsd-parameters-title">Parameters</h4><ul class="tsd-parameter-list"><li><span><span class="tsd-kind-parameter">pkpTokenId</span>: <span class="tsd-signature-type">string</span></span><div class="tsd-comment tsd-typography"><p>The PKP token ID.</p>
-</div><div class="tsd-comment tsd-typography"></div></li><li><span><span class="tsd-kind-parameter">delegatee</span>: <span class="tsd-signature-type">string</span></span><div class="tsd-comment tsd-typography"><p>The address of the delegatee.</p>
-</div><div class="tsd-comment tsd-typography"></div></li></ul></div><h4 class="tsd-returns-title">Returns <span class="tsd-signature-type">Promise</span><span class="tsd-signature-symbol">&lt;</span><a href="../types/agent_wallet_src.ToolInfoWithDelegateePolicy.html" class="tsd-signature-type tsd-kind-type-alias">ToolInfoWithDelegateePolicy</a><span class="tsd-signature-symbol">[]</span><span class="tsd-signature-symbol">&gt;</span></h4><p>A promise that resolves to an array of ToolInfoWithDelegateePolicy objects permitted for the delegatee.</p>
-<div class="tsd-comment tsd-typography"><h4>Throws</h4><p>If the tool policy registry contract is not initialized.</p>
-</div><aside class="tsd-sources"><ul><li>Defined in <a href="https://github.com/LIT-Protocol/agent-wallet/blob/f650bc793f04e7844d8490ec62954a2d4af65a52/packages/aw-signer/src/lib/admin.ts#L536">packages/aw-signer/src/lib/admin.ts:536</a></li></ul></aside></li></ul></section><section class="tsd-panel tsd-member"><a id="getPkpByTokenId" class="tsd-anchor"></a><h3 class="tsd-anchor-link"><span>get<wbr/>Pkp<wbr/>By<wbr/>Token<wbr/>Id</span><a href="#getPkpByTokenId" aria-label="Permalink" class="tsd-anchor-icon"><svg viewBox="0 0 24 24"><use href="../assets/icons.svg#icon-anchor"></use></svg></a></h3><ul class="tsd-signatures"><li class="tsd-signature tsd-anchor-link"><a id="getPkpByTokenId.getPkpByTokenId-1" class="tsd-anchor"></a><span class="tsd-kind-call-signature">get<wbr/>Pkp<wbr/>By<wbr/>Token<wbr/>Id</span><span class="tsd-signature-symbol">(</span><span class="tsd-kind-parameter">tokenId</span><span class="tsd-signature-symbol">)</span><span class="tsd-signature-symbol">: </span><span class="tsd-signature-type">Promise</span><span class="tsd-signature-symbol">&lt;</span><a href="../interfaces/agent_wallet_src.PkpInfo.html" class="tsd-signature-type tsd-kind-interface">PkpInfo</a><span class="tsd-signature-symbol">&gt;</span><a href="#getPkpByTokenId.getPkpByTokenId-1" aria-label="Permalink" class="tsd-anchor-icon"><svg viewBox="0 0 24 24"><use href="../assets/icons.svg#icon-anchor"></use></svg></a></li><li class="tsd-description"><div class="tsd-comment tsd-typography"><p>Retrieves a PKP by its token ID.</p>
-</div><div class="tsd-parameters"><h4 class="tsd-parameters-title">Parameters</h4><ul class="tsd-parameter-list"><li><span><span class="tsd-kind-parameter">tokenId</span>: <span class="tsd-signature-type">string</span></span><div class="tsd-comment tsd-typography"><p>The token ID of the PKP.</p>
-</div><div class="tsd-comment tsd-typography"></div></li></ul></div><h4 class="tsd-returns-title">Returns <span class="tsd-signature-type">Promise</span><span class="tsd-signature-symbol">&lt;</span><a href="../interfaces/agent_wallet_src.PkpInfo.html" class="tsd-signature-type tsd-kind-interface">PkpInfo</a><span class="tsd-signature-symbol">&gt;</span></h4><p>A promise that resolves to the PKP metadata.</p>
-<div class="tsd-comment tsd-typography"><h4>Throws</h4><p>If the PKP is not found in storage.</p>
-</div><aside class="tsd-sources"><ul><li>Defined in <a href="https://github.com/LIT-Protocol/agent-wallet/blob/f650bc793f04e7844d8490ec62954a2d4af65a52/packages/aw-signer/src/lib/admin.ts#L173">packages/aw-signer/src/lib/admin.ts:173</a></li></ul></aside></li></ul></section><section class="tsd-panel tsd-member"><a id="getPkps" class="tsd-anchor"></a><h3 class="tsd-anchor-link"><span>get<wbr/>Pkps</span><a href="#getPkps" aria-label="Permalink" class="tsd-anchor-icon"><svg viewBox="0 0 24 24"><use href="../assets/icons.svg#icon-anchor"></use></svg></a></h3><ul class="tsd-signatures"><li class="tsd-signature tsd-anchor-link"><a id="getPkps.getPkps-1" class="tsd-anchor"></a><span class="tsd-kind-call-signature">get<wbr/>Pkps</span><span class="tsd-signature-symbol">(</span><span class="tsd-signature-symbol">)</span><span class="tsd-signature-symbol">: </span><span class="tsd-signature-type">Promise</span><span class="tsd-signature-symbol">&lt;</span><a href="../interfaces/agent_wallet_src.PkpInfo.html" class="tsd-signature-type tsd-kind-interface">PkpInfo</a><span class="tsd-signature-symbol">[]</span><span class="tsd-signature-symbol">&gt;</span><a href="#getPkps.getPkps-1" aria-label="Permalink" class="tsd-anchor-icon"><svg viewBox="0 0 24 24"><use href="../assets/icons.svg#icon-anchor"></use></svg></a></li><li class="tsd-description"><div class="tsd-comment tsd-typography"><p>Retrieves all PKPs stored in the Admin&#39;s (local) storage.</p>
-</div><h4 class="tsd-returns-title">Returns <span class="tsd-signature-type">Promise</span><span class="tsd-signature-symbol">&lt;</span><a href="../interfaces/agent_wallet_src.PkpInfo.html" class="tsd-signature-type tsd-kind-interface">PkpInfo</a><span class="tsd-signature-symbol">[]</span><span class="tsd-signature-symbol">&gt;</span></h4><p>An array of PKP metadata.</p>
-<div class="tsd-comment tsd-typography"></div><aside class="tsd-sources"><ul><li>Defined in <a href="https://github.com/LIT-Protocol/agent-wallet/blob/f650bc793f04e7844d8490ec62954a2d4af65a52/packages/aw-signer/src/lib/admin.ts#L163">packages/aw-signer/src/lib/admin.ts:163</a></li></ul></aside></li></ul></section><section class="tsd-panel tsd-member"><a id="getRegisteredTool" class="tsd-anchor"></a><h3 class="tsd-anchor-link"><span>get<wbr/>Registered<wbr/>Tool</span><a href="#getRegisteredTool" aria-label="Permalink" class="tsd-anchor-icon"><svg viewBox="0 0 24 24"><use href="../assets/icons.svg#icon-anchor"></use></svg></a></h3><ul class="tsd-signatures"><li class="tsd-signature tsd-anchor-link"><a id="getRegisteredTool.getRegisteredTool-1" class="tsd-anchor"></a><span class="tsd-kind-call-signature">get<wbr/>Registered<wbr/>Tool</span><span class="tsd-signature-symbol">(</span><span class="tsd-kind-parameter">pkpTokenId</span>, <span class="tsd-kind-parameter">toolIpfsCid</span><span class="tsd-signature-symbol">)</span><span class="tsd-signature-symbol">: </span><span class="tsd-signature-type">Promise</span><span class="tsd-signature-symbol">&lt;</span><span class="tsd-signature-type">any</span><span class="tsd-signature-symbol">&gt;</span><a href="#getRegisteredTool.getRegisteredTool-1" aria-label="Permalink" class="tsd-anchor-icon"><svg viewBox="0 0 24 24"><use href="../assets/icons.svg#icon-anchor"></use></svg></a></li><li class="tsd-description"><div class="tsd-comment tsd-typography"><p>Get a registered tool by its IPFS CID for a given PKP.</p>
-</div><div class="tsd-parameters"><h4 class="tsd-parameters-title">Parameters</h4><ul class="tsd-parameter-list"><li><span><span class="tsd-kind-parameter">pkpTokenId</span>: <span class="tsd-signature-type">string</span></span><div class="tsd-comment tsd-typography"><p>The token ID of the PKP.</p>
-</div><div class="tsd-comment tsd-typography"></div></li><li><span><span class="tsd-kind-parameter">toolIpfsCid</span>: <span class="tsd-signature-type">string</span></span><div class="tsd-comment tsd-typography"><p>The IPFS CID of the tool to be retrieved.</p>
-</div><div class="tsd-comment tsd-typography"></div></li></ul></div><h4 class="tsd-returns-title">Returns <span class="tsd-signature-type">Promise</span><span class="tsd-signature-symbol">&lt;</span><span class="tsd-signature-type">any</span><span class="tsd-signature-symbol">&gt;</span></h4><p>A promise that resolves to the tool information.</p>
-<div class="tsd-comment tsd-typography"><h4>Throws</h4><p>If the tool policy registry contract is not initialized.</p>
-</div><aside class="tsd-sources"><ul><li>Defined in <a href="https://github.com/LIT-Protocol/agent-wallet/blob/f650bc793f04e7844d8490ec62954a2d4af65a52/packages/aw-signer/src/lib/admin.ts#L380">packages/aw-signer/src/lib/admin.ts:380</a></li></ul></aside></li></ul></section><section class="tsd-panel tsd-member"><a id="getRegisteredToolsAndDelegateesForPkp" class="tsd-anchor"></a><h3 class="tsd-anchor-link"><span>get<wbr/>Registered<wbr/>Tools<wbr/>And<wbr/>Delegatees<wbr/>For<wbr/>Pkp</span><a href="#getRegisteredToolsAndDelegateesForPkp" aria-label="Permalink" class="tsd-anchor-icon"><svg viewBox="0 0 24 24"><use href="../assets/icons.svg#icon-anchor"></use></svg></a></h3><ul class="tsd-signatures"><li class="tsd-signature tsd-anchor-link"><a id="getRegisteredToolsAndDelegateesForPkp.getRegisteredToolsAndDelegateesForPkp-1" class="tsd-anchor"></a><span class="tsd-kind-call-signature">get<wbr/>Registered<wbr/>Tools<wbr/>And<wbr/>Delegatees<wbr/>For<wbr/>Pkp</span><span class="tsd-signature-symbol">(</span><span class="tsd-kind-parameter">pkpTokenId</span><span class="tsd-signature-symbol">)</span><span class="tsd-signature-symbol">: </span><span class="tsd-signature-type">Promise</span><span class="tsd-signature-symbol">&lt;</span><a href="../types/agent_wallet_src.RegisteredToolsResult.html" class="tsd-signature-type tsd-kind-type-alias">RegisteredToolsResult</a><span class="tsd-signature-symbol">&gt;</span><a href="#getRegisteredToolsAndDelegateesForPkp.getRegisteredToolsAndDelegateesForPkp-1" aria-label="Permalink" class="tsd-anchor-icon"><svg viewBox="0 0 24 24"><use href="../assets/icons.svg#icon-anchor"></use></svg></a></li><li class="tsd-description"><div class="tsd-comment tsd-typography"><p>Get all registered tools and categorize them based on whether they have policies</p>
-</div><div class="tsd-parameters"><h4 class="tsd-parameters-title">Parameters</h4><ul class="tsd-parameter-list"><li><span><span class="tsd-kind-parameter">pkpTokenId</span>: <span class="tsd-signature-type">string</span></span></li></ul></div><h4 class="tsd-returns-title">Returns <span class="tsd-signature-type">Promise</span><span class="tsd-signature-symbol">&lt;</span><a href="../types/agent_wallet_src.RegisteredToolsResult.html" class="tsd-signature-type tsd-kind-type-alias">RegisteredToolsResult</a><span class="tsd-signature-symbol">&gt;</span></h4><p>Object containing</p>
-<ul>
-<li>toolsWithPolicies: Object mapping tool IPFS CIDs to their metadata and delegatee policies</li>
-<li>toolsWithoutPolicies: Object mapping tool IPFS CIDs to their metadata without policies</li>
-<li>toolsUnknownWithPolicies: Object mapping unknown tool IPFS CIDs to their delegatee policies</li>
-<li>toolsUnknownWithoutPolicies: Array of tool CIDs without policies that aren&#39;t in the registry</li>
-</ul>
-<div class="tsd-comment tsd-typography"></div><aside class="tsd-sources"><ul><li>Defined in <a href="https://github.com/LIT-Protocol/agent-wallet/blob/f650bc793f04e7844d8490ec62954a2d4af65a52/packages/aw-signer/src/lib/admin.ts#L403">packages/aw-signer/src/lib/admin.ts:403</a></li></ul></aside></li></ul></section><section class="tsd-panel tsd-member"><a id="getToolPolicyForDelegatee" class="tsd-anchor"></a><h3 class="tsd-anchor-link"><span>get<wbr/>Tool<wbr/>Policy<wbr/>For<wbr/>Delegatee</span><a href="#getToolPolicyForDelegatee" aria-label="Permalink" class="tsd-anchor-icon"><svg viewBox="0 0 24 24"><use href="../assets/icons.svg#icon-anchor"></use></svg></a></h3><ul class="tsd-signatures"><li class="tsd-signature tsd-anchor-link"><a id="getToolPolicyForDelegatee.getToolPolicyForDelegatee-1" class="tsd-anchor"></a><span class="tsd-kind-call-signature">get<wbr/>Tool<wbr/>Policy<wbr/>For<wbr/>Delegatee</span><span class="tsd-signature-symbol">(</span><span class="tsd-kind-parameter">pkpTokenId</span>, <span class="tsd-kind-parameter">ipfsCid</span>, <span class="tsd-kind-parameter">delegatee</span><span class="tsd-signature-symbol">)</span><span class="tsd-signature-symbol">: </span><span class="tsd-signature-type">Promise</span><span class="tsd-signature-symbol">&lt;</span><span class="tsd-signature-symbol">{ </span><br/><span>    </span><span class="tsd-kind-property">enabled</span><span class="tsd-signature-symbol">: </span><span class="tsd-signature-type">boolean</span><span class="tsd-signature-symbol">; </span><br/><span>    </span><span class="tsd-kind-property">policyIpfsCid</span><span class="tsd-signature-symbol">: </span><span class="tsd-signature-type">string</span><span class="tsd-signature-symbol">; </span><br/><span class="tsd-signature-symbol">}</span><span class="tsd-signature-symbol">&gt;</span><a href="#getToolPolicyForDelegatee.getToolPolicyForDelegatee-1" aria-label="Permalink" class="tsd-anchor-icon"><svg viewBox="0 0 24 24"><use href="../assets/icons.svg#icon-anchor"></use></svg></a></li><li class="tsd-description"><div class="tsd-comment tsd-typography"><p>Retrieves the policy for a specific tool and delegatee.</p>
-</div><div class="tsd-parameters"><h4 class="tsd-parameters-title">Parameters</h4><ul class="tsd-parameter-list"><li><span><span class="tsd-kind-parameter">pkpTokenId</span>: <span class="tsd-signature-type">string</span></span><div class="tsd-comment tsd-typography"><p>The token ID of the PKP.</p>
-</div><div class="tsd-comment tsd-typography"></div></li><li><span><span class="tsd-kind-parameter">ipfsCid</span>: <span class="tsd-signature-type">string</span></span><div class="tsd-comment tsd-typography"><p>The IPFS CID of the tool.</p>
-</div><div class="tsd-comment tsd-typography"></div></li><li><span><span class="tsd-kind-parameter">delegatee</span>: <span class="tsd-signature-type">string</span></span><div class="tsd-comment tsd-typography"><p>The address of the delegatee.</p>
-</div><div class="tsd-comment tsd-typography"></div></li></ul></div><h4 class="tsd-returns-title">Returns <span class="tsd-signature-type">Promise</span><span class="tsd-signature-symbol">&lt;</span><span class="tsd-signature-symbol">{ </span><br/><span>    </span><span class="tsd-kind-property">enabled</span><span class="tsd-signature-symbol">: </span><span class="tsd-signature-type">boolean</span><span class="tsd-signature-symbol">; </span><br/><span>    </span><span class="tsd-kind-property">policyIpfsCid</span><span class="tsd-signature-symbol">: </span><span class="tsd-signature-type">string</span><span class="tsd-signature-symbol">; </span><br/><span class="tsd-signature-symbol">}</span><span class="tsd-signature-symbol">&gt;</span></h4><p>An object containing the policy IPFS CID and enabled status for the tool.</p>
-<div class="tsd-comment tsd-typography"><h4>Throws</h4><p>If the tool policy registry contract is not initialized.</p>
-</div><aside class="tsd-sources"><ul><li>Defined in <a href="https://github.com/LIT-Protocol/agent-wallet/blob/f650bc793f04e7844d8490ec62954a2d4af65a52/packages/aw-signer/src/lib/admin.ts#L614">packages/aw-signer/src/lib/admin.ts:614</a></li></ul></aside></li></ul></section><section class="tsd-panel tsd-member"><a id="getToolPolicyParameterForDelegatee" class="tsd-anchor"></a><h3 class="tsd-anchor-link"><span>get<wbr/>Tool<wbr/>Policy<wbr/>Parameter<wbr/>For<wbr/>Delegatee</span><a href="#getToolPolicyParameterForDelegatee" aria-label="Permalink" class="tsd-anchor-icon"><svg viewBox="0 0 24 24"><use href="../assets/icons.svg#icon-anchor"></use></svg></a></h3><ul class="tsd-signatures"><li class="tsd-signature tsd-anchor-link"><a id="getToolPolicyParameterForDelegatee.getToolPolicyParameterForDelegatee-1" class="tsd-anchor"></a><span class="tsd-kind-call-signature">get<wbr/>Tool<wbr/>Policy<wbr/>Parameter<wbr/>For<wbr/>Delegatee</span><span class="tsd-signature-symbol">(</span><span class="tsd-kind-parameter">pkpTokenId</span>, <span class="tsd-kind-parameter">ipfsCid</span>, <span class="tsd-kind-parameter">delegatee</span>, <span class="tsd-kind-parameter">parameterName</span><span class="tsd-signature-symbol">)</span><span class="tsd-signature-symbol">: </span><span class="tsd-signature-type">Promise</span><span class="tsd-signature-symbol">&lt;</span><span class="tsd-signature-type">any</span><span class="tsd-signature-symbol">&gt;</span><a href="#getToolPolicyParameterForDelegatee.getToolPolicyParameterForDelegatee-1" aria-label="Permalink" class="tsd-anchor-icon"><svg viewBox="0 0 24 24"><use href="../assets/icons.svg#icon-anchor"></use></svg></a></li><li class="tsd-description"><div class="tsd-comment tsd-typography"><p>Retrieves a specific policy parameter for a tool and delegatee.</p>
-</div><div class="tsd-parameters"><h4 class="tsd-parameters-title">Parameters</h4><ul class="tsd-parameter-list"><li><span><span class="tsd-kind-parameter">pkpTokenId</span>: <span class="tsd-signature-type">string</span></span><div class="tsd-comment tsd-typography"><p>The PKP token ID.</p>
-</div><div class="tsd-comment tsd-typography"></div></li><li><span><span class="tsd-kind-parameter">ipfsCid</span>: <span class="tsd-signature-type">string</span></span><div class="tsd-comment tsd-typography"><p>The IPFS CID of the tool.</p>
-</div><div class="tsd-comment tsd-typography"></div></li><li><span><span class="tsd-kind-parameter">delegatee</span>: <span class="tsd-signature-type">string</span></span><div class="tsd-comment tsd-typography"><p>The address of the delegatee.</p>
-</div><div class="tsd-comment tsd-typography"></div></li><li><span><span class="tsd-kind-parameter">parameterName</span>: <span class="tsd-signature-type">string</span></span><div class="tsd-comment tsd-typography"><p>The name of the policy parameter.</p>
-</div><div class="tsd-comment tsd-typography"></div></li></ul></div><h4 class="tsd-returns-title">Returns <span class="tsd-signature-type">Promise</span><span class="tsd-signature-symbol">&lt;</span><span class="tsd-signature-type">any</span><span class="tsd-signature-symbol">&gt;</span></h4><p>A promise that resolves to the policy parameter value.</p>
-<div class="tsd-comment tsd-typography"><h4>Throws</h4><p>If the tool policy registry contract is not initialized.</p>
-</div><aside class="tsd-sources"><ul><li>Defined in <a href="https://github.com/LIT-Protocol/agent-wallet/blob/f650bc793f04e7844d8490ec62954a2d4af65a52/packages/aw-signer/src/lib/admin.ts#L761">packages/aw-signer/src/lib/admin.ts:761</a></li></ul></aside></li></ul></section><section class="tsd-panel tsd-member"><a id="getToolPolicyParametersForDelegatee" class="tsd-anchor"></a><h3 class="tsd-anchor-link"><span>get<wbr/>Tool<wbr/>Policy<wbr/>Parameters<wbr/>For<wbr/>Delegatee</span><a href="#getToolPolicyParametersForDelegatee" aria-label="Permalink" class="tsd-anchor-icon"><svg viewBox="0 0 24 24"><use href="../assets/icons.svg#icon-anchor"></use></svg></a></h3><ul class="tsd-signatures"><li class="tsd-signature tsd-anchor-link"><a id="getToolPolicyParametersForDelegatee.getToolPolicyParametersForDelegatee-1" class="tsd-anchor"></a><span class="tsd-kind-call-signature">get<wbr/>Tool<wbr/>Policy<wbr/>Parameters<wbr/>For<wbr/>Delegatee</span><span class="tsd-signature-symbol">(</span><span class="tsd-kind-parameter">pkpTokenId</span>, <span class="tsd-kind-parameter">ipfsCid</span>, <span class="tsd-kind-parameter">delegatee</span>, <span class="tsd-kind-parameter">parameterNames</span><span class="tsd-signature-symbol">)</span><span class="tsd-signature-symbol">: </span><span class="tsd-signature-type">Promise</span><span class="tsd-signature-symbol">&lt;</span><span class="tsd-signature-type">any</span><span class="tsd-signature-symbol">&gt;</span><a href="#getToolPolicyParametersForDelegatee.getToolPolicyParametersForDelegatee-1" aria-label="Permalink" class="tsd-anchor-icon"><svg viewBox="0 0 24 24"><use href="../assets/icons.svg#icon-anchor"></use></svg></a></li><li class="tsd-description"><div class="tsd-comment tsd-typography"><p>Retrieves multiple policy parameters for a tool and delegatee.</p>
-</div><div class="tsd-parameters"><h4 class="tsd-parameters-title">Parameters</h4><ul class="tsd-parameter-list"><li><span><span class="tsd-kind-parameter">pkpTokenId</span>: <span class="tsd-signature-type">string</span></span><div class="tsd-comment tsd-typography"><p>The PKP token ID.</p>
-</div><div class="tsd-comment tsd-typography"></div></li><li><span><span class="tsd-kind-parameter">ipfsCid</span>: <span class="tsd-signature-type">string</span></span><div class="tsd-comment tsd-typography"><p>The IPFS CID of the tool.</p>
-</div><div class="tsd-comment tsd-typography"></div></li><li><span><span class="tsd-kind-parameter">delegatee</span>: <span class="tsd-signature-type">string</span></span><div class="tsd-comment tsd-typography"><p>The address of the delegatee.</p>
-</div><div class="tsd-comment tsd-typography"></div></li><li><span><span class="tsd-kind-parameter">parameterNames</span>: <span class="tsd-signature-type">string</span><span class="tsd-signature-symbol">[]</span></span><div class="tsd-comment tsd-typography"><p>An array of policy parameter names.</p>
-</div><div class="tsd-comment tsd-typography"></div></li></ul></div><h4 class="tsd-returns-title">Returns <span class="tsd-signature-type">Promise</span><span class="tsd-signature-symbol">&lt;</span><span class="tsd-signature-type">any</span><span class="tsd-signature-symbol">&gt;</span></h4><p>A promise that resolves to an array of policy parameter values.</p>
-<div class="tsd-comment tsd-typography"><h4>Throws</h4><p>If the tool policy registry contract is not initialized.</p>
-</div><aside class="tsd-sources"><ul><li>Defined in <a href="https://github.com/LIT-Protocol/agent-wallet/blob/f650bc793f04e7844d8490ec62954a2d4af65a52/packages/aw-signer/src/lib/admin.ts#L784">packages/aw-signer/src/lib/admin.ts:784</a></li></ul></aside></li></ul></section><section class="tsd-panel tsd-member"><a id="isDelegatee" class="tsd-anchor"></a><h3 class="tsd-anchor-link"><span>is<wbr/>Delegatee</span><a href="#isDelegatee" aria-label="Permalink" class="tsd-anchor-icon"><svg viewBox="0 0 24 24"><use href="../assets/icons.svg#icon-anchor"></use></svg></a></h3><ul class="tsd-signatures"><li class="tsd-signature tsd-anchor-link"><a id="isDelegatee.isDelegatee-1" class="tsd-anchor"></a><span class="tsd-kind-call-signature">is<wbr/>Delegatee</span><span class="tsd-signature-symbol">(</span><span class="tsd-kind-parameter">pkpTokenId</span>, <span class="tsd-kind-parameter">delegatee</span><span class="tsd-signature-symbol">)</span><span class="tsd-signature-symbol">: </span><span class="tsd-signature-type">Promise</span><span class="tsd-signature-symbol">&lt;</span><span class="tsd-signature-type">any</span><span class="tsd-signature-symbol">&gt;</span><a href="#isDelegatee.isDelegatee-1" aria-label="Permalink" class="tsd-anchor-icon"><svg viewBox="0 0 24 24"><use href="../assets/icons.svg#icon-anchor"></use></svg></a></li><li class="tsd-description"><div class="tsd-comment tsd-typography"><p>Checks if an address is a delegatee for the PKP.</p>
-</div><div class="tsd-parameters"><h4 class="tsd-parameters-title">Parameters</h4><ul class="tsd-parameter-list"><li><span><span class="tsd-kind-parameter">pkpTokenId</span>: <span class="tsd-signature-type">string</span></span></li><li><span><span class="tsd-kind-parameter">delegatee</span>: <span class="tsd-signature-type">string</span></span><div class="tsd-comment tsd-typography"><p>The address to check.</p>
-</div><div class="tsd-comment tsd-typography"></div></li></ul></div><h4 class="tsd-returns-title">Returns <span class="tsd-signature-type">Promise</span><span class="tsd-signature-symbol">&lt;</span><span class="tsd-signature-type">any</span><span class="tsd-signature-symbol">&gt;</span></h4><p>A promise that resolves to a boolean indicating whether the address is a delegatee.</p>
-<div class="tsd-comment tsd-typography"><h4>Throws</h4><p>If the tool policy registry contract is not initialized.</p>
-</div><aside class="tsd-sources"><ul><li>Defined in <a href="https://github.com/LIT-Protocol/agent-wallet/blob/f650bc793f04e7844d8490ec62954a2d4af65a52/packages/aw-signer/src/lib/admin.ts#L442">packages/aw-signer/src/lib/admin.ts:442</a></li></ul></aside></li></ul></section><section class="tsd-panel tsd-member"><a id="isToolPermittedForDelegatee" class="tsd-anchor"></a><h3 class="tsd-anchor-link"><span>is<wbr/>Tool<wbr/>Permitted<wbr/>For<wbr/>Delegatee</span><a href="#isToolPermittedForDelegatee" aria-label="Permalink" class="tsd-anchor-icon"><svg viewBox="0 0 24 24"><use href="../assets/icons.svg#icon-anchor"></use></svg></a></h3><ul class="tsd-signatures"><li class="tsd-signature tsd-anchor-link"><a id="isToolPermittedForDelegatee.isToolPermittedForDelegatee-1" class="tsd-anchor"></a><span class="tsd-kind-call-signature">is<wbr/>Tool<wbr/>Permitted<wbr/>For<wbr/>Delegatee</span><span class="tsd-signature-symbol">(</span><span class="tsd-kind-parameter">pkpTokenId</span>, <span class="tsd-kind-parameter">toolIpfsCid</span>, <span class="tsd-kind-parameter">delegatee</span><span class="tsd-signature-symbol">)</span><span class="tsd-signature-symbol">: </span><span class="tsd-signature-type">Promise</span><span class="tsd-signature-symbol">&lt;</span><span class="tsd-signature-symbol">{ </span><br/><span>    </span><span class="tsd-kind-property">isEnabled</span><span class="tsd-signature-symbol">: </span><span class="tsd-signature-type">any</span><span class="tsd-signature-symbol">; </span><br/><span>    </span><span class="tsd-kind-property">isPermitted</span><span class="tsd-signature-symbol">: </span><span class="tsd-signature-type">any</span><span class="tsd-signature-symbol">; </span><br/><span class="tsd-signature-symbol">}</span><span class="tsd-signature-symbol">&gt;</span><a href="#isToolPermittedForDelegatee.isToolPermittedForDelegatee-1" aria-label="Permalink" class="tsd-anchor-icon"><svg viewBox="0 0 24 24"><use href="../assets/icons.svg#icon-anchor"></use></svg></a></li><li class="tsd-description"><div class="tsd-comment tsd-typography"><p>Checks if a tool is permitted for a specific delegatee.</p>
-</div><div class="tsd-parameters"><h4 class="tsd-parameters-title">Parameters</h4><ul class="tsd-parameter-list"><li><span><span class="tsd-kind-parameter">pkpTokenId</span>: <span class="tsd-signature-type">string</span></span><div class="tsd-comment tsd-typography"><p>The PKP token ID.</p>
-</div><div class="tsd-comment tsd-typography"></div></li><li><span><span class="tsd-kind-parameter">toolIpfsCid</span>: <span class="tsd-signature-type">string</span></span><div class="tsd-comment tsd-typography"><p>The IPFS CID of the tool.</p>
-</div><div class="tsd-comment tsd-typography"></div></li><li><span><span class="tsd-kind-parameter">delegatee</span>: <span class="tsd-signature-type">string</span></span><div class="tsd-comment tsd-typography"><p>The address of the delegatee.</p>
-</div><div class="tsd-comment tsd-typography"></div></li></ul></div><h4 class="tsd-returns-title">Returns <span class="tsd-signature-type">Promise</span><span class="tsd-signature-symbol">&lt;</span><span class="tsd-signature-symbol">{ </span><br/><span>    </span><span class="tsd-kind-property">isEnabled</span><span class="tsd-signature-symbol">: </span><span class="tsd-signature-type">any</span><span class="tsd-signature-symbol">; </span><br/><span>    </span><span class="tsd-kind-property">isPermitted</span><span class="tsd-signature-symbol">: </span><span class="tsd-signature-type">any</span><span class="tsd-signature-symbol">; </span><br/><span class="tsd-signature-symbol">}</span><span class="tsd-signature-symbol">&gt;</span></h4><p>A promise that resolves to an object containing isPermitted and isEnabled.</p>
-<div class="tsd-comment tsd-typography"><h4>Throws</h4><p>If the tool policy registry contract is not initialized.</p>
-</div><aside class="tsd-sources"><ul><li>Defined in <a href="https://github.com/LIT-Protocol/agent-wallet/blob/f650bc793f04e7844d8490ec62954a2d4af65a52/packages/aw-signer/src/lib/admin.ts#L506">packages/aw-signer/src/lib/admin.ts:506</a></li></ul></aside></li></ul></section><section class="tsd-panel tsd-member"><a id="isToolRegistered" class="tsd-anchor"></a><h3 class="tsd-anchor-link"><span>is<wbr/>Tool<wbr/>Registered</span><a href="#isToolRegistered" aria-label="Permalink" class="tsd-anchor-icon"><svg viewBox="0 0 24 24"><use href="../assets/icons.svg#icon-anchor"></use></svg></a></h3><ul class="tsd-signatures"><li class="tsd-signature tsd-anchor-link"><a id="isToolRegistered.isToolRegistered-1" class="tsd-anchor"></a><span class="tsd-kind-call-signature">is<wbr/>Tool<wbr/>Registered</span><span class="tsd-signature-symbol">(</span><span class="tsd-kind-parameter">pkpTokenId</span>, <span class="tsd-kind-parameter">toolIpfsCid</span><span class="tsd-signature-symbol">)</span><span class="tsd-signature-symbol">: </span><span class="tsd-signature-type">Promise</span><span class="tsd-signature-symbol">&lt;</span><span class="tsd-signature-symbol">{ </span><br/><span>    </span><span class="tsd-kind-property">isEnabled</span><span class="tsd-signature-symbol">: </span><span class="tsd-signature-type">any</span><span class="tsd-signature-symbol">; </span><br/><span>    </span><span class="tsd-kind-property">isRegistered</span><span class="tsd-signature-symbol">: </span><span class="tsd-signature-type">any</span><span class="tsd-signature-symbol">; </span><br/><span class="tsd-signature-symbol">}</span><span class="tsd-signature-symbol">&gt;</span><a href="#isToolRegistered.isToolRegistered-1" aria-label="Permalink" class="tsd-anchor-icon"><svg viewBox="0 0 24 24"><use href="../assets/icons.svg#icon-anchor"></use></svg></a></li><li class="tsd-description"><div class="tsd-comment tsd-typography"><p>Checks if a tool is registered for a given PKP.</p>
-</div><div class="tsd-parameters"><h4 class="tsd-parameters-title">Parameters</h4><ul class="tsd-parameter-list"><li><span><span class="tsd-kind-parameter">pkpTokenId</span>: <span class="tsd-signature-type">string</span></span><div class="tsd-comment tsd-typography"><p>The token ID of the PKP.</p>
-</div><div class="tsd-comment tsd-typography"></div></li><li><span><span class="tsd-kind-parameter">toolIpfsCid</span>: <span class="tsd-signature-type">string</span></span><div class="tsd-comment tsd-typography"><p>The IPFS CID of the tool to be checked.</p>
-</div><div class="tsd-comment tsd-typography"></div></li></ul></div><h4 class="tsd-returns-title">Returns <span class="tsd-signature-type">Promise</span><span class="tsd-signature-symbol">&lt;</span><span class="tsd-signature-symbol">{ </span><br/><span>    </span><span class="tsd-kind-property">isEnabled</span><span class="tsd-signature-symbol">: </span><span class="tsd-signature-type">any</span><span class="tsd-signature-symbol">; </span><br/><span>    </span><span class="tsd-kind-property">isRegistered</span><span class="tsd-signature-symbol">: </span><span class="tsd-signature-type">any</span><span class="tsd-signature-symbol">; </span><br/><span class="tsd-signature-symbol">}</span><span class="tsd-signature-symbol">&gt;</span></h4><p>A promise that resolves to an object containing:</p>
-<ul>
-<li>isRegistered: boolean indicating if the tool is registered</li>
-<li>isEnabled: boolean indicating if the tool is enabled</li>
-</ul>
-<div class="tsd-comment tsd-typography"><h4>Throws</h4><p>If the tool policy registry contract is not initialized.</p>
-</div><aside class="tsd-sources"><ul><li>Defined in <a href="https://github.com/LIT-Protocol/agent-wallet/blob/f650bc793f04e7844d8490ec62954a2d4af65a52/packages/aw-signer/src/lib/admin.ts#L357">packages/aw-signer/src/lib/admin.ts:357</a></li></ul></aside></li></ul></section><section class="tsd-panel tsd-member"><a id="mintPkp" class="tsd-anchor"></a><h3 class="tsd-anchor-link"><span>mint<wbr/>Pkp</span><a href="#mintPkp" aria-label="Permalink" class="tsd-anchor-icon"><svg viewBox="0 0 24 24"><use href="../assets/icons.svg#icon-anchor"></use></svg></a></h3><ul class="tsd-signatures"><li class="tsd-signature tsd-anchor-link"><a id="mintPkp.mintPkp-1" class="tsd-anchor"></a><span class="tsd-kind-call-signature">mint<wbr/>Pkp</span><span class="tsd-signature-symbol">(</span><span class="tsd-signature-symbol">)</span><span class="tsd-signature-symbol">: </span><span class="tsd-signature-type">Promise</span><span class="tsd-signature-symbol">&lt;</span><a href="../interfaces/agent_wallet_src.PkpInfo.html" class="tsd-signature-type tsd-kind-interface">PkpInfo</a><span class="tsd-signature-symbol">&gt;</span><a href="#mintPkp.mintPkp-1" aria-label="Permalink" class="tsd-anchor-icon"><svg viewBox="0 0 24 24"><use href="../assets/icons.svg#icon-anchor"></use></svg></a></li><li class="tsd-description"><div class="tsd-comment tsd-typography"><p>Mints a new PKP and saves the metadata to the Admin&#39;s (local) storage.</p>
-</div><h4 class="tsd-returns-title">Returns <span class="tsd-signature-type">Promise</span><span class="tsd-signature-symbol">&lt;</span><a href="../interfaces/agent_wallet_src.PkpInfo.html" class="tsd-signature-type tsd-kind-interface">PkpInfo</a><span class="tsd-signature-symbol">&gt;</span></h4><p>A promise that resolves to the minted PKP metadata.</p>
-<div class="tsd-comment tsd-typography"><h4>Throws</h4><p>If the PKP minting fails.</p>
-</div><aside class="tsd-sources"><ul><li>Defined in <a href="https://github.com/LIT-Protocol/agent-wallet/blob/f650bc793f04e7844d8490ec62954a2d4af65a52/packages/aw-signer/src/lib/admin.ts#L191">packages/aw-signer/src/lib/admin.ts:191</a></li></ul></aside></li></ul></section><section class="tsd-panel tsd-member"><a id="permitToolForDelegatee" class="tsd-anchor"></a><h3 class="tsd-anchor-link"><span>permit<wbr/>Tool<wbr/>For<wbr/>Delegatee</span><a href="#permitToolForDelegatee" aria-label="Permalink" class="tsd-anchor-icon"><svg viewBox="0 0 24 24"><use href="../assets/icons.svg#icon-anchor"></use></svg></a></h3><ul class="tsd-signatures"><li class="tsd-signature tsd-anchor-link"><a id="permitToolForDelegatee.permitToolForDelegatee-1" class="tsd-anchor"></a><span class="tsd-kind-call-signature">permit<wbr/>Tool<wbr/>For<wbr/>Delegatee</span><span class="tsd-signature-symbol">(</span><span class="tsd-kind-parameter">pkpTokenId</span>, <span class="tsd-kind-parameter">toolIpfsCid</span>, <span class="tsd-kind-parameter">delegatee</span><span class="tsd-signature-symbol">)</span><span class="tsd-signature-symbol">: </span><span class="tsd-signature-type">Promise</span><span class="tsd-signature-symbol">&lt;</span><span class="tsd-signature-type">any</span><span class="tsd-signature-symbol">&gt;</span><a href="#permitToolForDelegatee.permitToolForDelegatee-1" aria-label="Permalink" class="tsd-anchor-icon"><svg viewBox="0 0 24 24"><use href="../assets/icons.svg#icon-anchor"></use></svg></a></li><li class="tsd-description"><div class="tsd-comment tsd-typography"><p>Permits a tool for a specific delegatee.</p>
-</div><div class="tsd-parameters"><h4 class="tsd-parameters-title">Parameters</h4><ul class="tsd-parameter-list"><li><span><span class="tsd-kind-parameter">pkpTokenId</span>: <span class="tsd-signature-type">string</span></span><div class="tsd-comment tsd-typography"><p>The PKP token ID.</p>
-</div><div class="tsd-comment tsd-typography"></div></li><li><span><span class="tsd-kind-parameter">toolIpfsCid</span>: <span class="tsd-signature-type">string</span></span><div class="tsd-comment tsd-typography"><p>The IPFS CID of the tool.</p>
-</div><div class="tsd-comment tsd-typography"></div></li><li><span><span class="tsd-kind-parameter">delegatee</span>: <span class="tsd-signature-type">string</span></span><div class="tsd-comment tsd-typography"><p>The address of the delegatee.</p>
-</div><div class="tsd-comment tsd-typography"></div></li></ul></div><h4 class="tsd-returns-title">Returns <span class="tsd-signature-type">Promise</span><span class="tsd-signature-symbol">&lt;</span><span class="tsd-signature-type">any</span><span class="tsd-signature-symbol">&gt;</span></h4><p>A promise that resolves to the transaction receipt.</p>
-<div class="tsd-comment tsd-typography"><h4>Throws</h4><p>If the tool policy registry contract is not initialized.</p>
-</div><aside class="tsd-sources"><ul><li>Defined in <a href="https://github.com/LIT-Protocol/agent-wallet/blob/f650bc793f04e7844d8490ec62954a2d4af65a52/packages/aw-signer/src/lib/admin.ts#L558">packages/aw-signer/src/lib/admin.ts:558</a></li></ul></aside></li></ul></section><section class="tsd-panel tsd-member"><a id="registerTool" class="tsd-anchor"></a><h3 class="tsd-anchor-link"><span>register<wbr/>Tool</span><a href="#registerTool" aria-label="Permalink" class="tsd-anchor-icon"><svg viewBox="0 0 24 24"><use href="../assets/icons.svg#icon-anchor"></use></svg></a></h3><ul class="tsd-signatures"><li class="tsd-signature tsd-anchor-link"><a id="registerTool.registerTool-1" class="tsd-anchor"></a><span class="tsd-kind-call-signature">register<wbr/>Tool</span><span class="tsd-signature-symbol">(</span><span class="tsd-kind-parameter">pkpTokenId</span>, <span class="tsd-kind-parameter">ipfsCid</span>, <span class="tsd-kind-parameter">options</span><span class="tsd-signature-symbol">?</span><span class="tsd-signature-symbol">)</span><span class="tsd-signature-symbol">: </span><span class="tsd-signature-type">Promise</span><span class="tsd-signature-symbol">&lt;</span><span class="tsd-signature-symbol">{ </span><br/><span>    </span><span class="tsd-kind-property">litContractsTxReceipt</span><span class="tsd-signature-symbol">: </span><span class="tsd-signature-type">ContractReceipt</span><span class="tsd-signature-symbol">; </span><br/><span>    </span><span class="tsd-kind-property">toolRegistryContractTxReceipt</span><span class="tsd-signature-symbol">: </span><span class="tsd-signature-type">any</span><span class="tsd-signature-symbol">; </span><br/><span class="tsd-signature-symbol">}</span><span class="tsd-signature-symbol">&gt;</span><a href="#registerTool.registerTool-1" aria-label="Permalink" class="tsd-anchor-icon"><svg viewBox="0 0 24 24"><use href="../assets/icons.svg#icon-anchor"></use></svg></a></li><li class="tsd-description"><div class="tsd-comment tsd-typography"><p>Allows a tool to be used with the PKP.</p>
-</div><div class="tsd-parameters"><h4 class="tsd-parameters-title">Parameters</h4><ul class="tsd-parameter-list"><li><span><span class="tsd-kind-parameter">pkpTokenId</span>: <span class="tsd-signature-type">string</span></span></li><li><span><span class="tsd-kind-parameter">ipfsCid</span>: <span class="tsd-signature-type">string</span></span><div class="tsd-comment tsd-typography"><p>The IPFS CID of the tool.</p>
-</div><div class="tsd-comment tsd-typography"></div></li><li><span><span class="tsd-kind-parameter">options</span>: <span class="tsd-signature-symbol">{ </span><br/><span>    </span><span class="tsd-kind-property">enableTools</span><span class="tsd-signature-symbol">?: </span><span class="tsd-signature-type">boolean</span><span class="tsd-signature-symbol">; </span><br/><span>    </span><span class="tsd-kind-property">signingScopes</span><span class="tsd-signature-symbol">?: </span><span class="tsd-signature-type">AUTH_METHOD_SCOPE_VALUES</span><span class="tsd-signature-symbol">[]</span><span class="tsd-signature-symbol">; </span><br/><span class="tsd-signature-symbol">}</span><span class="tsd-signature-symbol"> = {}</span></span><ul class="tsd-parameters"><li class="tsd-parameter"><h5><code class="tsd-tag ts-flagOptional">Optional</code> <span class="tsd-kind-property">enable<wbr/>Tools</span><span class="tsd-signature-symbol">?: </span><span class="tsd-signature-type">boolean</span></h5></li><li class="tsd-parameter"><h5><code class="tsd-tag ts-flagOptional">Optional</code> <span class="tsd-kind-property">signing<wbr/>Scopes</span><span class="tsd-signature-symbol">?: </span><span class="tsd-signature-type">AUTH_METHOD_SCOPE_VALUES</span><span class="tsd-signature-symbol">[]</span></h5></li></ul></li></ul></div><h4 class="tsd-returns-title">Returns <span class="tsd-signature-type">Promise</span><span class="tsd-signature-symbol">&lt;</span><span class="tsd-signature-symbol">{ </span><br/><span>    </span><span class="tsd-kind-property">litContractsTxReceipt</span><span class="tsd-signature-symbol">: </span><span class="tsd-signature-type">ContractReceipt</span><span class="tsd-signature-symbol">; </span><br/><span>    </span><span class="tsd-kind-property">toolRegistryContractTxReceipt</span><span class="tsd-signature-symbol">: </span><span class="tsd-signature-type">any</span><span class="tsd-signature-symbol">; </span><br/><span class="tsd-signature-symbol">}</span><span class="tsd-signature-symbol">&gt;</span></h4><p>A promise that resolves to the transaction receipt.</p>
-<div class="tsd-comment tsd-typography"><h4>Throws</h4><p>If the Admin instance is not properly initialized.</p>
-</div><aside class="tsd-sources"><ul><li>Defined in <a href="https://github.com/LIT-Protocol/agent-wallet/blob/f650bc793f04e7844d8490ec62954a2d4af65a52/packages/aw-signer/src/lib/admin.ts#L236">packages/aw-signer/src/lib/admin.ts:236</a></li></ul></aside></li></ul></section><section class="tsd-panel tsd-member"><a id="removeDelegatee" class="tsd-anchor"></a><h3 class="tsd-anchor-link"><span>remove<wbr/>Delegatee</span><a href="#removeDelegatee" aria-label="Permalink" class="tsd-anchor-icon"><svg viewBox="0 0 24 24"><use href="../assets/icons.svg#icon-anchor"></use></svg></a></h3><ul class="tsd-signatures"><li class="tsd-signature tsd-anchor-link"><a id="removeDelegatee.removeDelegatee-1" class="tsd-anchor"></a><span class="tsd-kind-call-signature">remove<wbr/>Delegatee</span><span class="tsd-signature-symbol">(</span><span class="tsd-kind-parameter">pkpTokenId</span>, <span class="tsd-kind-parameter">delegatee</span><span class="tsd-signature-symbol">)</span><span class="tsd-signature-symbol">: </span><span class="tsd-signature-type">Promise</span><span class="tsd-signature-symbol">&lt;</span><span class="tsd-signature-type">any</span><span class="tsd-signature-symbol">&gt;</span><a href="#removeDelegatee.removeDelegatee-1" aria-label="Permalink" class="tsd-anchor-icon"><svg viewBox="0 0 24 24"><use href="../assets/icons.svg#icon-anchor"></use></svg></a></li><li class="tsd-description"><div class="tsd-comment tsd-typography"><p>Removes a delegatee for the PKP.</p>
-</div><div class="tsd-parameters"><h4 class="tsd-parameters-title">Parameters</h4><ul class="tsd-parameter-list"><li><span><span class="tsd-kind-parameter">pkpTokenId</span>: <span class="tsd-signature-type">string</span></span><div class="tsd-comment tsd-typography"><p>The PKP token ID.</p>
-</div><div class="tsd-comment tsd-typography"></div></li><li><span><span class="tsd-kind-parameter">delegatee</span>: <span class="tsd-signature-type">string</span></span><div class="tsd-comment tsd-typography"><p>The address of the delegatee to remove.</p>
-</div><div class="tsd-comment tsd-typography"></div></li></ul></div><h4 class="tsd-returns-title">Returns <span class="tsd-signature-type">Promise</span><span class="tsd-signature-symbol">&lt;</span><span class="tsd-signature-type">any</span><span class="tsd-signature-symbol">&gt;</span></h4><p>A promise that resolves to the transaction receipt.</p>
-<div class="tsd-comment tsd-typography"><h4>Throws</h4><p>If the tool policy registry contract is not initialized.</p>
-</div><aside class="tsd-sources"><ul><li>Defined in <a href="https://github.com/LIT-Protocol/agent-wallet/blob/f650bc793f04e7844d8490ec62954a2d4af65a52/packages/aw-signer/src/lib/admin.ts#L483">packages/aw-signer/src/lib/admin.ts:483</a></li></ul></aside></li></ul></section><section class="tsd-panel tsd-member"><a id="removeTool" class="tsd-anchor"></a><h3 class="tsd-anchor-link"><span>remove<wbr/>Tool</span><a href="#removeTool" aria-label="Permalink" class="tsd-anchor-icon"><svg viewBox="0 0 24 24"><use href="../assets/icons.svg#icon-anchor"></use></svg></a></h3><ul class="tsd-signatures"><li class="tsd-signature tsd-anchor-link"><a id="removeTool.removeTool-1" class="tsd-anchor"></a><span class="tsd-kind-call-signature">remove<wbr/>Tool</span><span class="tsd-signature-symbol">(</span><span class="tsd-kind-parameter">pkpTokenId</span>, <span class="tsd-kind-parameter">ipfsCid</span><span class="tsd-signature-symbol">)</span><span class="tsd-signature-symbol">: </span><span class="tsd-signature-type">Promise</span><span class="tsd-signature-symbol">&lt;</span><span class="tsd-signature-symbol">{ </span><br/><span>    </span><span class="tsd-kind-property">removeToolsTxReceipt</span><span class="tsd-signature-symbol">: </span><span class="tsd-signature-type">any</span><span class="tsd-signature-symbol">; </span><br/><span>    </span><span class="tsd-kind-property">revokePermittedActionTxReceipt</span><span class="tsd-signature-symbol">: </span><span class="tsd-signature-type">ContractReceipt</span><span class="tsd-signature-symbol">; </span><br/><span class="tsd-signature-symbol">}</span><span class="tsd-signature-symbol">&gt;</span><a href="#removeTool.removeTool-1" aria-label="Permalink" class="tsd-anchor-icon"><svg viewBox="0 0 24 24"><use href="../assets/icons.svg#icon-anchor"></use></svg></a></li><li class="tsd-description"><div class="tsd-comment tsd-typography"><p>Removes a tool from the list of a PKP&#39;s permitted tools.</p>
-</div><div class="tsd-parameters"><h4 class="tsd-parameters-title">Parameters</h4><ul class="tsd-parameter-list"><li><span><span class="tsd-kind-parameter">pkpTokenId</span>: <span class="tsd-signature-type">string</span></span></li><li><span><span class="tsd-kind-parameter">ipfsCid</span>: <span class="tsd-signature-type">string</span></span><div class="tsd-comment tsd-typography"><p>The IPFS CID of the tool.</p>
-</div><div class="tsd-comment tsd-typography"></div></li></ul></div><h4 class="tsd-returns-title">Returns <span class="tsd-signature-type">Promise</span><span class="tsd-signature-symbol">&lt;</span><span class="tsd-signature-symbol">{ </span><br/><span>    </span><span class="tsd-kind-property">removeToolsTxReceipt</span><span class="tsd-signature-symbol">: </span><span class="tsd-signature-type">any</span><span class="tsd-signature-symbol">; </span><br/><span>    </span><span class="tsd-kind-property">revokePermittedActionTxReceipt</span><span class="tsd-signature-symbol">: </span><span class="tsd-signature-type">ContractReceipt</span><span class="tsd-signature-symbol">; </span><br/><span class="tsd-signature-symbol">}</span><span class="tsd-signature-symbol">&gt;</span></h4><p>A promise that resolves to the transaction receipt.</p>
-<div class="tsd-comment tsd-typography"><h4>Throws</h4><p>If the Admin instance is not properly initialized.</p>
-</div><aside class="tsd-sources"><ul><li>Defined in <a href="https://github.com/LIT-Protocol/agent-wallet/blob/f650bc793f04e7844d8490ec62954a2d4af65a52/packages/aw-signer/src/lib/admin.ts#L278">packages/aw-signer/src/lib/admin.ts:278</a></li></ul></aside></li></ul></section><section class="tsd-panel tsd-member"><a id="removeToolPolicyForDelegatee" class="tsd-anchor"></a><h3 class="tsd-anchor-link"><span>remove<wbr/>Tool<wbr/>Policy<wbr/>For<wbr/>Delegatee</span><a href="#removeToolPolicyForDelegatee" aria-label="Permalink" class="tsd-anchor-icon"><svg viewBox="0 0 24 24"><use href="../assets/icons.svg#icon-anchor"></use></svg></a></h3><ul class="tsd-signatures"><li class="tsd-signature tsd-anchor-link"><a id="removeToolPolicyForDelegatee.removeToolPolicyForDelegatee-1" class="tsd-anchor"></a><span class="tsd-kind-call-signature">remove<wbr/>Tool<wbr/>Policy<wbr/>For<wbr/>Delegatee</span><span class="tsd-signature-symbol">(</span><span class="tsd-kind-parameter">pkpTokenId</span>, <span class="tsd-kind-parameter">ipfsCid</span>, <span class="tsd-kind-parameter">delegatee</span><span class="tsd-signature-symbol">)</span><span class="tsd-signature-symbol">: </span><span class="tsd-signature-type">Promise</span><span class="tsd-signature-symbol">&lt;</span><span class="tsd-signature-type">any</span><span class="tsd-signature-symbol">&gt;</span><a href="#removeToolPolicyForDelegatee.removeToolPolicyForDelegatee-1" aria-label="Permalink" class="tsd-anchor-icon"><svg viewBox="0 0 24 24"><use href="../assets/icons.svg#icon-anchor"></use></svg></a></li><li class="tsd-description"><div class="tsd-comment tsd-typography"><p>Removes a policy for a specific tool and delegatee.</p>
-</div><div class="tsd-parameters"><h4 class="tsd-parameters-title">Parameters</h4><ul class="tsd-parameter-list"><li><span><span class="tsd-kind-parameter">pkpTokenId</span>: <span class="tsd-signature-type">string</span></span><div class="tsd-comment tsd-typography"><p>The PKP token ID.</p>
-</div><div class="tsd-comment tsd-typography"></div></li><li><span><span class="tsd-kind-parameter">ipfsCid</span>: <span class="tsd-signature-type">string</span></span><div class="tsd-comment tsd-typography"><p>The IPFS CID of the tool.</p>
-</div><div class="tsd-comment tsd-typography"></div></li><li><span><span class="tsd-kind-parameter">delegatee</span>: <span class="tsd-signature-type">string</span></span><div class="tsd-comment tsd-typography"><p>The address of the delegatee.</p>
-</div><div class="tsd-comment tsd-typography"></div></li></ul></div><h4 class="tsd-returns-title">Returns <span class="tsd-signature-type">Promise</span><span class="tsd-signature-symbol">&lt;</span><span class="tsd-signature-type">any</span><span class="tsd-signature-symbol">&gt;</span></h4><p>A promise that resolves to the transaction receipt.</p>
-<div class="tsd-comment tsd-typography"><h4>Throws</h4><p>If the tool policy registry contract is not initialized.</p>
-</div><aside class="tsd-sources"><ul><li>Defined in <a href="https://github.com/LIT-Protocol/agent-wallet/blob/f650bc793f04e7844d8490ec62954a2d4af65a52/packages/aw-signer/src/lib/admin.ts#L676">packages/aw-signer/src/lib/admin.ts:676</a></li></ul></aside></li></ul></section><section class="tsd-panel tsd-member"><a id="removeToolPolicyParametersForDelegatee" class="tsd-anchor"></a><h3 class="tsd-anchor-link"><span>remove<wbr/>Tool<wbr/>Policy<wbr/>Parameters<wbr/>For<wbr/>Delegatee</span><a href="#removeToolPolicyParametersForDelegatee" aria-label="Permalink" class="tsd-anchor-icon"><svg viewBox="0 0 24 24"><use href="../assets/icons.svg#icon-anchor"></use></svg></a></h3><ul class="tsd-signatures"><li class="tsd-signature tsd-anchor-link"><a id="removeToolPolicyParametersForDelegatee.removeToolPolicyParametersForDelegatee-1" class="tsd-anchor"></a><span class="tsd-kind-call-signature">remove<wbr/>Tool<wbr/>Policy<wbr/>Parameters<wbr/>For<wbr/>Delegatee</span><span class="tsd-signature-symbol">(</span><span class="tsd-kind-parameter">pkpTokenId</span>, <span class="tsd-kind-parameter">ipfsCid</span>, <span class="tsd-kind-parameter">delegatee</span>, <span class="tsd-kind-parameter">parameterNames</span><span class="tsd-signature-symbol">)</span><span class="tsd-signature-symbol">: </span><span class="tsd-signature-type">Promise</span><span class="tsd-signature-symbol">&lt;</span><span class="tsd-signature-type">any</span><span class="tsd-signature-symbol">&gt;</span><a href="#removeToolPolicyParametersForDelegatee.removeToolPolicyParametersForDelegatee-1" aria-label="Permalink" class="tsd-anchor-icon"><svg viewBox="0 0 24 24"><use href="../assets/icons.svg#icon-anchor"></use></svg></a></li><li class="tsd-description"><div class="tsd-comment tsd-typography"><p>Removes multiple policy parameters for a tool and delegatee.</p>
-</div><div class="tsd-parameters"><h4 class="tsd-parameters-title">Parameters</h4><ul class="tsd-parameter-list"><li><span><span class="tsd-kind-parameter">pkpTokenId</span>: <span class="tsd-signature-type">string</span></span><div class="tsd-comment tsd-typography"><p>The PKP token ID.</p>
-</div><div class="tsd-comment tsd-typography"></div></li><li><span><span class="tsd-kind-parameter">ipfsCid</span>: <span class="tsd-signature-type">string</span></span><div class="tsd-comment tsd-typography"><p>The IPFS CID of the tool.</p>
-</div><div class="tsd-comment tsd-typography"></div></li><li><span><span class="tsd-kind-parameter">delegatee</span>: <span class="tsd-signature-type">string</span></span><div class="tsd-comment tsd-typography"><p>The address of the delegatee.</p>
-</div><div class="tsd-comment tsd-typography"></div></li><li><span><span class="tsd-kind-parameter">parameterNames</span>: <span class="tsd-signature-type">string</span><span class="tsd-signature-symbol">[]</span></span><div class="tsd-comment tsd-typography"><p>An array of policy parameter names to remove.</p>
-</div><div class="tsd-comment tsd-typography"></div></li></ul></div><h4 class="tsd-returns-title">Returns <span class="tsd-signature-type">Promise</span><span class="tsd-signature-symbol">&lt;</span><span class="tsd-signature-type">any</span><span class="tsd-signature-symbol">&gt;</span></h4><p>A promise that resolves to the transaction receipt.</p>
-<div class="tsd-comment tsd-typography"><h4>Throws</h4><p>If the tool policy registry contract is not initialized.</p>
-</div><aside class="tsd-sources"><ul><li>Defined in <a href="https://github.com/LIT-Protocol/agent-wallet/blob/f650bc793f04e7844d8490ec62954a2d4af65a52/packages/aw-signer/src/lib/admin.ts#L880">packages/aw-signer/src/lib/admin.ts:880</a></li></ul></aside></li></ul></section><section class="tsd-panel tsd-member"><a id="setToolPolicyForDelegatee" class="tsd-anchor"></a><h3 class="tsd-anchor-link"><span>set<wbr/>Tool<wbr/>Policy<wbr/>For<wbr/>Delegatee</span><a href="#setToolPolicyForDelegatee" aria-label="Permalink" class="tsd-anchor-icon"><svg viewBox="0 0 24 24"><use href="../assets/icons.svg#icon-anchor"></use></svg></a></h3><ul class="tsd-signatures"><li class="tsd-signature tsd-anchor-link"><a id="setToolPolicyForDelegatee.setToolPolicyForDelegatee-1" class="tsd-anchor"></a><span class="tsd-kind-call-signature">set<wbr/>Tool<wbr/>Policy<wbr/>For<wbr/>Delegatee</span><span class="tsd-signature-symbol">(</span><span class="tsd-kind-parameter">pkpTokenId</span>, <span class="tsd-kind-parameter">ipfsCid</span>, <span class="tsd-kind-parameter">delegatee</span>, <span class="tsd-kind-parameter">policyIpfsCid</span>, <span class="tsd-kind-parameter">enablePolicies</span><span class="tsd-signature-symbol">)</span><span class="tsd-signature-symbol">: </span><span class="tsd-signature-type">Promise</span><span class="tsd-signature-symbol">&lt;</span><span class="tsd-signature-type">any</span><span class="tsd-signature-symbol">&gt;</span><a href="#setToolPolicyForDelegatee.setToolPolicyForDelegatee-1" aria-label="Permalink" class="tsd-anchor-icon"><svg viewBox="0 0 24 24"><use href="../assets/icons.svg#icon-anchor"></use></svg></a></li><li class="tsd-description"><div class="tsd-comment tsd-typography"><p>Sets or updates a policy for a specific tool and delegatee.</p>
-</div><div class="tsd-parameters"><h4 class="tsd-parameters-title">Parameters</h4><ul class="tsd-parameter-list"><li><span><span class="tsd-kind-parameter">pkpTokenId</span>: <span class="tsd-signature-type">string</span></span><div class="tsd-comment tsd-typography"><p>The token ID of the PKP.</p>
-</div><div class="tsd-comment tsd-typography"></div></li><li><span><span class="tsd-kind-parameter">ipfsCid</span>: <span class="tsd-signature-type">string</span></span><div class="tsd-comment tsd-typography"><p>The IPFS CID of the tool.</p>
-</div><div class="tsd-comment tsd-typography"></div></li><li><span><span class="tsd-kind-parameter">delegatee</span>: <span class="tsd-signature-type">string</span></span><div class="tsd-comment tsd-typography"><p>The address of the delegatee.</p>
-</div><div class="tsd-comment tsd-typography"></div></li><li><span><span class="tsd-kind-parameter">policyIpfsCid</span>: <span class="tsd-signature-type">string</span></span><div class="tsd-comment tsd-typography"><p>The IPFS CID of the policy to be set.</p>
-</div><div class="tsd-comment tsd-typography"></div></li><li><span><span class="tsd-kind-parameter">enablePolicies</span>: <span class="tsd-signature-type">boolean</span></span><div class="tsd-comment tsd-typography"><p>Whether to enable the policy after setting it.</p>
-</div><div class="tsd-comment tsd-typography"></div></li></ul></div><h4 class="tsd-returns-title">Returns <span class="tsd-signature-type">Promise</span><span class="tsd-signature-symbol">&lt;</span><span class="tsd-signature-type">any</span><span class="tsd-signature-symbol">&gt;</span></h4><p>A promise that resolves to the transaction receipt.</p>
-<div class="tsd-comment tsd-typography"><h4>Throws</h4><p>If the tool policy registry contract is not initialized.</p>
-</div><aside class="tsd-sources"><ul><li>Defined in <a href="https://github.com/LIT-Protocol/agent-wallet/blob/f650bc793f04e7844d8490ec62954a2d4af65a52/packages/aw-signer/src/lib/admin.ts#L644">packages/aw-signer/src/lib/admin.ts:644</a></li></ul></aside></li></ul></section><section class="tsd-panel tsd-member"><a id="setToolPolicyParametersForDelegatee" class="tsd-anchor"></a><h3 class="tsd-anchor-link"><span>set<wbr/>Tool<wbr/>Policy<wbr/>Parameters<wbr/>For<wbr/>Delegatee</span><a href="#setToolPolicyParametersForDelegatee" aria-label="Permalink" class="tsd-anchor-icon"><svg viewBox="0 0 24 24"><use href="../assets/icons.svg#icon-anchor"></use></svg></a></h3><ul class="tsd-signatures"><li class="tsd-signature tsd-anchor-link"><a id="setToolPolicyParametersForDelegatee.setToolPolicyParametersForDelegatee-1" class="tsd-anchor"></a><span class="tsd-kind-call-signature">set<wbr/>Tool<wbr/>Policy<wbr/>Parameters<wbr/>For<wbr/>Delegatee</span><span class="tsd-signature-symbol">(</span><span class="tsd-kind-parameter">pkpTokenId</span>, <span class="tsd-kind-parameter">ipfsCid</span>, <span class="tsd-kind-parameter">delegatee</span>, <span class="tsd-kind-parameter">parameterNames</span>, <span class="tsd-kind-parameter">parameterValues</span><span class="tsd-signature-symbol">)</span><span class="tsd-signature-symbol">: </span><span class="tsd-signature-type">Promise</span><span class="tsd-signature-symbol">&lt;</span><span class="tsd-signature-type">any</span><span class="tsd-signature-symbol">&gt;</span><a href="#setToolPolicyParametersForDelegatee.setToolPolicyParametersForDelegatee-1" aria-label="Permalink" class="tsd-anchor-icon"><svg viewBox="0 0 24 24"><use href="../assets/icons.svg#icon-anchor"></use></svg></a></li><li class="tsd-description"><div class="tsd-comment tsd-typography"><p>Sets multiple policy parameters for a tool and delegatee.</p>
-</div><div class="tsd-parameters"><h4 class="tsd-parameters-title">Parameters</h4><ul class="tsd-parameter-list"><li><span><span class="tsd-kind-parameter">pkpTokenId</span>: <span class="tsd-signature-type">string</span></span><div class="tsd-comment tsd-typography"><p>The PKP token ID.</p>
-</div><div class="tsd-comment tsd-typography"></div></li><li><span><span class="tsd-kind-parameter">ipfsCid</span>: <span class="tsd-signature-type">string</span></span><div class="tsd-comment tsd-typography"><p>The IPFS CID of the tool.</p>
-</div><div class="tsd-comment tsd-typography"></div></li><li><span><span class="tsd-kind-parameter">delegatee</span>: <span class="tsd-signature-type">string</span></span><div class="tsd-comment tsd-typography"><p>The address of the delegatee.</p>
-</div><div class="tsd-comment tsd-typography"></div></li><li><span><span class="tsd-kind-parameter">parameterNames</span>: <span class="tsd-signature-type">string</span><span class="tsd-signature-symbol">[]</span></span><div class="tsd-comment tsd-typography"><p>An array of policy parameter names.</p>
-</div><div class="tsd-comment tsd-typography"></div></li><li><span><span class="tsd-kind-parameter">parameterValues</span>: <span class="tsd-signature-type">any</span><span class="tsd-signature-symbol">[]</span></span><div class="tsd-comment tsd-typography"><p>An array of policy parameter values.</p>
-</div><div class="tsd-comment tsd-typography"></div></li></ul></div><h4 class="tsd-returns-title">Returns <span class="tsd-signature-type">Promise</span><span class="tsd-signature-symbol">&lt;</span><span class="tsd-signature-type">any</span><span class="tsd-signature-symbol">&gt;</span></h4><p>A promise that resolves to the transaction receipt.</p>
-<div class="tsd-comment tsd-typography"><h4>Throws</h4><p>If the tool policy registry contract is not initialized.</p>
-</div><aside class="tsd-sources"><ul><li>Defined in <a href="https://github.com/LIT-Protocol/agent-wallet/blob/f650bc793f04e7844d8490ec62954a2d4af65a52/packages/aw-signer/src/lib/admin.ts#L846">packages/aw-signer/src/lib/admin.ts:846</a></li></ul></aside></li></ul></section><section class="tsd-panel tsd-member"><a id="transferPkpOwnership" class="tsd-anchor"></a><h3 class="tsd-anchor-link"><span>transfer<wbr/>Pkp<wbr/>Ownership</span><a href="#transferPkpOwnership" aria-label="Permalink" class="tsd-anchor-icon"><svg viewBox="0 0 24 24"><use href="../assets/icons.svg#icon-anchor"></use></svg></a></h3><ul class="tsd-signatures"><li class="tsd-signature tsd-anchor-link"><a id="transferPkpOwnership.transferPkpOwnership-1" class="tsd-anchor"></a><span class="tsd-kind-call-signature">transfer<wbr/>Pkp<wbr/>Ownership</span><span class="tsd-signature-symbol">(</span><span class="tsd-kind-parameter">pkpTokenId</span>, <span class="tsd-kind-parameter">newOwner</span><span class="tsd-signature-symbol">)</span><span class="tsd-signature-symbol">: </span><span class="tsd-signature-type">Promise</span><span class="tsd-signature-symbol">&lt;</span><span class="tsd-signature-type">ContractReceipt</span><span class="tsd-signature-symbol">&gt;</span><a href="#transferPkpOwnership.transferPkpOwnership-1" aria-label="Permalink" class="tsd-anchor-icon"><svg viewBox="0 0 24 24"><use href="../assets/icons.svg#icon-anchor"></use></svg></a></li><li class="tsd-description"><div class="tsd-comment tsd-typography"><p>Transfers ownership of the PKP to a new owner.</p>
-</div><div class="tsd-parameters"><h4 class="tsd-parameters-title">Parameters</h4><ul class="tsd-parameter-list"><li><span><span class="tsd-kind-parameter">pkpTokenId</span>: <span class="tsd-signature-type">string</span></span></li><li><span><span class="tsd-kind-parameter">newOwner</span>: <span class="tsd-signature-type">string</span></span><div class="tsd-comment tsd-typography"><p>The address of the new owner.</p>
-</div><div class="tsd-comment tsd-typography"></div></li></ul></div><h4 class="tsd-returns-title">Returns <span class="tsd-signature-type">Promise</span><span class="tsd-signature-symbol">&lt;</span><span class="tsd-signature-type">ContractReceipt</span><span class="tsd-signature-symbol">&gt;</span></h4><p>A promise that resolves to the transaction receipt.</p>
-<div class="tsd-comment tsd-typography"><h4>Throws</h4><p>If the Admin instance is not properly initialized.</p>
-</div><aside class="tsd-sources"><ul><li>Defined in <a href="https://github.com/LIT-Protocol/agent-wallet/blob/f650bc793f04e7844d8490ec62954a2d4af65a52/packages/aw-signer/src/lib/admin.ts#L206">packages/aw-signer/src/lib/admin.ts:206</a></li></ul></aside></li></ul></section><section class="tsd-panel tsd-member"><a id="unpermitToolForDelegatee" class="tsd-anchor"></a><h3 class="tsd-anchor-link"><span>unpermit<wbr/>Tool<wbr/>For<wbr/>Delegatee</span><a href="#unpermitToolForDelegatee" aria-label="Permalink" class="tsd-anchor-icon"><svg viewBox="0 0 24 24"><use href="../assets/icons.svg#icon-anchor"></use></svg></a></h3><ul class="tsd-signatures"><li class="tsd-signature tsd-anchor-link"><a id="unpermitToolForDelegatee.unpermitToolForDelegatee-1" class="tsd-anchor"></a><span class="tsd-kind-call-signature">unpermit<wbr/>Tool<wbr/>For<wbr/>Delegatee</span><span class="tsd-signature-symbol">(</span><span class="tsd-kind-parameter">pkpTokenId</span>, <span class="tsd-kind-parameter">toolIpfsCid</span>, <span class="tsd-kind-parameter">delegatee</span><span class="tsd-signature-symbol">)</span><span class="tsd-signature-symbol">: </span><span class="tsd-signature-type">Promise</span><span class="tsd-signature-symbol">&lt;</span><span class="tsd-signature-type">any</span><span class="tsd-signature-symbol">&gt;</span><a href="#unpermitToolForDelegatee.unpermitToolForDelegatee-1" aria-label="Permalink" class="tsd-anchor-icon"><svg viewBox="0 0 24 24"><use href="../assets/icons.svg#icon-anchor"></use></svg></a></li><li class="tsd-description"><div class="tsd-comment tsd-typography"><p>Unpermits a tool for a specific delegatee.</p>
-</div><div class="tsd-parameters"><h4 class="tsd-parameters-title">Parameters</h4><ul class="tsd-parameter-list"><li><span><span class="tsd-kind-parameter">pkpTokenId</span>: <span class="tsd-signature-type">string</span></span><div class="tsd-comment tsd-typography"><p>The PKP token ID.</p>
-</div><div class="tsd-comment tsd-typography"></div></li><li><span><span class="tsd-kind-parameter">toolIpfsCid</span>: <span class="tsd-signature-type">string</span></span><div class="tsd-comment tsd-typography"><p>The IPFS CID of the tool.</p>
-</div><div class="tsd-comment tsd-typography"></div></li><li><span><span class="tsd-kind-parameter">delegatee</span>: <span class="tsd-signature-type">string</span></span><div class="tsd-comment tsd-typography"><p>The address of the delegatee.</p>
-</div><div class="tsd-comment tsd-typography"></div></li></ul></div><h4 class="tsd-returns-title">Returns <span class="tsd-signature-type">Promise</span><span class="tsd-signature-symbol">&lt;</span><span class="tsd-signature-type">any</span><span class="tsd-signature-symbol">&gt;</span></h4><p>A promise that resolves to the transaction receipt.</p>
-<div class="tsd-comment tsd-typography"><h4>Throws</h4><p>If the tool policy registry contract is not initialized.</p>
-</div><aside class="tsd-sources"><ul><li>Defined in <a href="https://github.com/LIT-Protocol/agent-wallet/blob/f650bc793f04e7844d8490ec62954a2d4af65a52/packages/aw-signer/src/lib/admin.ts#L586">packages/aw-signer/src/lib/admin.ts:586</a></li></ul></aside></li></ul></section><section class="tsd-panel tsd-member"><a id="create" class="tsd-anchor"></a><h3 class="tsd-anchor-link"><code class="tsd-tag ts-flagStatic">Static</code> <span>create</span><a href="#create" aria-label="Permalink" class="tsd-anchor-icon"><svg viewBox="0 0 24 24"><use href="../assets/icons.svg#icon-anchor"></use></svg></a></h3><ul class="tsd-signatures"><li class="tsd-signature tsd-anchor-link"><a id="create.create-1" class="tsd-anchor"></a><span class="tsd-kind-call-signature">create</span><span class="tsd-signature-symbol">(</span><span class="tsd-kind-parameter">adminConfig</span>, <span class="tsd-kind-parameter">agentConfig</span><span class="tsd-signature-symbol">?</span><span class="tsd-signature-symbol">)</span><span class="tsd-signature-symbol">: </span><span class="tsd-signature-type">Promise</span><span class="tsd-signature-symbol">&lt;</span><a href="agent_wallet_src.Admin.html" class="tsd-signature-type tsd-kind-class">Admin</a><span class="tsd-signature-symbol">&gt;</span><a href="#create.create-1" aria-label="Permalink" class="tsd-anchor-icon"><svg viewBox="0 0 24 24"><use href="../assets/icons.svg#icon-anchor"></use></svg></a></li><li class="tsd-description"><div class="tsd-comment tsd-typography"><p>Creates an instance of the <code>Admin</code> class.
-Initializes the Lit node client, contracts, and PKP.</p>
-</div><div class="tsd-parameters"><h4 class="tsd-parameters-title">Parameters</h4><ul class="tsd-parameter-list"><li><span><span class="tsd-kind-parameter">adminConfig</span>: <a href="../types/agent_wallet_src.AdminConfig.html" class="tsd-signature-type tsd-kind-type-alias">AdminConfig</a></span><div class="tsd-comment tsd-typography"><p>Configuration for the Admin role.</p>
-</div><div class="tsd-comment tsd-typography"></div></li><li><span><span class="tsd-kind-parameter">agentConfig</span>: <a href="../interfaces/agent_wallet_src.AgentConfig.html" class="tsd-signature-type tsd-kind-interface">AgentConfig</a><span class="tsd-signature-symbol"> = {}</span></span><div class="tsd-comment tsd-typography"><p>Configuration for the agent, including the Lit network and debug mode.</p>
-</div><div class="tsd-comment tsd-typography"></div></li></ul></div><h4 class="tsd-returns-title">Returns <span class="tsd-signature-type">Promise</span><span class="tsd-signature-symbol">&lt;</span><a href="agent_wallet_src.Admin.html" class="tsd-signature-type tsd-kind-class">Admin</a><span class="tsd-signature-symbol">&gt;</span></h4><p>A promise that resolves to an instance of the <code>Admin</code> class.</p>
-<div class="tsd-comment tsd-typography"><h4>Throws</h4><p>If the Lit network is not provided or the private key is missing.</p>
-</div><aside class="tsd-sources"><ul><li>Defined in <a href="https://github.com/LIT-Protocol/agent-wallet/blob/f650bc793f04e7844d8490ec62954a2d4af65a52/packages/aw-signer/src/lib/admin.ts#L92">packages/aw-signer/src/lib/admin.ts:92</a></li></ul></aside></li></ul></section></section></div><div class="col-sidebar"><div class="page-menu"><div class="tsd-navigation settings"><details class="tsd-index-accordion"><summary class="tsd-accordion-summary"><h3><svg width="20" height="20" viewBox="0 0 24 24" fill="none"><use href="../assets/icons.svg#icon-chevronDown"></use></svg>Settings</h3></summary><div class="tsd-accordion-details"><div class="tsd-filter-visibility"><h4 class="uppercase">Member Visibility</h4><form><ul id="tsd-filter-options"><li class="tsd-filter-item"><label class="tsd-filter-input"><input type="checkbox" id="tsd-filter-inherited" name="inherited" checked/><svg width="32" height="32" viewBox="0 0 32 32" aria-hidden="true"><rect class="tsd-checkbox-background" width="30" height="30" x="1" y="1" rx="6" fill="none"></rect><path class="tsd-checkbox-checkmark" d="M8.35422 16.8214L13.2143 21.75L24.6458 10.25" stroke="none" stroke-width="3.5" stroke-linejoin="round" fill="none"></path></svg><span>Inherited</span></label></li></ul></form></div><div class="tsd-theme-toggle"><h4 class="uppercase">Theme</h4><select id="tsd-theme"><option value="os">OS</option><option value="light">Light</option><option value="dark">Dark</option></select></div></div></details></div><details open class="tsd-index-accordion tsd-page-navigation"><summary class="tsd-accordion-summary"><h3><svg width="20" height="20" viewBox="0 0 24 24" fill="none"><use href="../assets/icons.svg#icon-chevronDown"></use></svg>On This Page</h3></summary><div class="tsd-accordion-details"><a href="#litNetwork" class=""><svg class="tsd-kind-icon" viewBox="0 0 24 24"><use href="../assets/icons.svg#icon-1024"></use></svg><span>lit<wbr/>Network</span></a><a href="#addDelegatee" class=""><svg class="tsd-kind-icon" viewBox="0 0 24 24"><use href="../assets/icons.svg#icon-2048"></use></svg><span>add<wbr/>Delegatee</span></a><a href="#disableTool" class=""><svg class="tsd-kind-icon" viewBox="0 0 24 24"><use href="../assets/icons.svg#icon-2048"></use></svg><span>disable<wbr/>Tool</span></a><a href="#disableToolPolicyForDelegatee" class=""><svg class="tsd-kind-icon" viewBox="0 0 24 24"><use href="../assets/icons.svg#icon-2048"></use></svg><span>disable<wbr/>Tool<wbr/>Policy<wbr/>For<wbr/>Delegatee</span></a><a href="#disconnect" class=""><svg class="tsd-kind-icon" viewBox="0 0 24 24"><use href="../assets/icons.svg#icon-2048"></use></svg><span>disconnect</span></a><a href="#enableTool" class=""><svg class="tsd-kind-icon" viewBox="0 0 24 24"><use href="../assets/icons.svg#icon-2048"></use></svg><span>enable<wbr/>Tool</span></a><a href="#enableToolPolicyForDelegatee" class=""><svg class="tsd-kind-icon" viewBox="0 0 24 24"><use href="../assets/icons.svg#icon-2048"></use></svg><span>enable<wbr/>Tool<wbr/>Policy<wbr/>For<wbr/>Delegatee</span></a><a href="#getAllToolPolicyParametersForDelegatee" class=""><svg class="tsd-kind-icon" viewBox="0 0 24 24"><use href="../assets/icons.svg#icon-2048"></use></svg><span>get<wbr/>All<wbr/>Tool<wbr/>Policy<wbr/>Parameters<wbr/>For<wbr/>Delegatee</span></a><a href="#getDelegatees" class=""><svg class="tsd-kind-icon" viewBox="0 0 24 24"><use href="../assets/icons.svg#icon-2048"></use></svg><span>get<wbr/>Delegatees</span></a><a href="#getPermittedToolsForDelegatee" class=""><svg class="tsd-kind-icon" viewBox="0 0 24 24"><use href="../assets/icons.svg#icon-2048"></use></svg><span>get<wbr/>Permitted<wbr/>Tools<wbr/>For<wbr/>Delegatee</span></a><a href="#getPkpByTokenId" class=""><svg class="tsd-kind-icon" viewBox="0 0 24 24"><use href="../assets/icons.svg#icon-2048"></use></svg><span>get<wbr/>Pkp<wbr/>By<wbr/>Token<wbr/>Id</span></a><a href="#getPkps" class=""><svg class="tsd-kind-icon" viewBox="0 0 24 24"><use href="../assets/icons.svg#icon-2048"></use></svg><span>get<wbr/>Pkps</span></a><a href="#getRegisteredTool" class=""><svg class="tsd-kind-icon" viewBox="0 0 24 24"><use href="../assets/icons.svg#icon-2048"></use></svg><span>get<wbr/>Registered<wbr/>Tool</span></a><a href="#getRegisteredToolsAndDelegateesForPkp" class=""><svg class="tsd-kind-icon" viewBox="0 0 24 24"><use href="../assets/icons.svg#icon-2048"></use></svg><span>get<wbr/>Registered<wbr/>Tools<wbr/>And<wbr/>Delegatees<wbr/>For<wbr/>Pkp</span></a><a href="#getToolPolicyForDelegatee" class=""><svg class="tsd-kind-icon" viewBox="0 0 24 24"><use href="../assets/icons.svg#icon-2048"></use></svg><span>get<wbr/>Tool<wbr/>Policy<wbr/>For<wbr/>Delegatee</span></a><a href="#getToolPolicyParameterForDelegatee" class=""><svg class="tsd-kind-icon" viewBox="0 0 24 24"><use href="../assets/icons.svg#icon-2048"></use></svg><span>get<wbr/>Tool<wbr/>Policy<wbr/>Parameter<wbr/>For<wbr/>Delegatee</span></a><a href="#getToolPolicyParametersForDelegatee" class=""><svg class="tsd-kind-icon" viewBox="0 0 24 24"><use href="../assets/icons.svg#icon-2048"></use></svg><span>get<wbr/>Tool<wbr/>Policy<wbr/>Parameters<wbr/>For<wbr/>Delegatee</span></a><a href="#isDelegatee" class=""><svg class="tsd-kind-icon" viewBox="0 0 24 24"><use href="../assets/icons.svg#icon-2048"></use></svg><span>is<wbr/>Delegatee</span></a><a href="#isToolPermittedForDelegatee" class=""><svg class="tsd-kind-icon" viewBox="0 0 24 24"><use href="../assets/icons.svg#icon-2048"></use></svg><span>is<wbr/>Tool<wbr/>Permitted<wbr/>For<wbr/>Delegatee</span></a><a href="#isToolRegistered" class=""><svg class="tsd-kind-icon" viewBox="0 0 24 24"><use href="../assets/icons.svg#icon-2048"></use></svg><span>is<wbr/>Tool<wbr/>Registered</span></a><a href="#mintPkp" class=""><svg class="tsd-kind-icon" viewBox="0 0 24 24"><use href="../assets/icons.svg#icon-2048"></use></svg><span>mint<wbr/>Pkp</span></a><a href="#permitToolForDelegatee" class=""><svg class="tsd-kind-icon" viewBox="0 0 24 24"><use href="../assets/icons.svg#icon-2048"></use></svg><span>permit<wbr/>Tool<wbr/>For<wbr/>Delegatee</span></a><a href="#registerTool" class=""><svg class="tsd-kind-icon" viewBox="0 0 24 24"><use href="../assets/icons.svg#icon-2048"></use></svg><span>register<wbr/>Tool</span></a><a href="#removeDelegatee" class=""><svg class="tsd-kind-icon" viewBox="0 0 24 24"><use href="../assets/icons.svg#icon-2048"></use></svg><span>remove<wbr/>Delegatee</span></a><a href="#removeTool" class=""><svg class="tsd-kind-icon" viewBox="0 0 24 24"><use href="../assets/icons.svg#icon-2048"></use></svg><span>remove<wbr/>Tool</span></a><a href="#removeToolPolicyForDelegatee" class=""><svg class="tsd-kind-icon" viewBox="0 0 24 24"><use href="../assets/icons.svg#icon-2048"></use></svg><span>remove<wbr/>Tool<wbr/>Policy<wbr/>For<wbr/>Delegatee</span></a><a href="#removeToolPolicyParametersForDelegatee" class=""><svg class="tsd-kind-icon" viewBox="0 0 24 24"><use href="../assets/icons.svg#icon-2048"></use></svg><span>remove<wbr/>Tool<wbr/>Policy<wbr/>Parameters<wbr/>For<wbr/>Delegatee</span></a><a href="#setToolPolicyForDelegatee" class=""><svg class="tsd-kind-icon" viewBox="0 0 24 24"><use href="../assets/icons.svg#icon-2048"></use></svg><span>set<wbr/>Tool<wbr/>Policy<wbr/>For<wbr/>Delegatee</span></a><a href="#setToolPolicyParametersForDelegatee" class=""><svg class="tsd-kind-icon" viewBox="0 0 24 24"><use href="../assets/icons.svg#icon-2048"></use></svg><span>set<wbr/>Tool<wbr/>Policy<wbr/>Parameters<wbr/>For<wbr/>Delegatee</span></a><a href="#transferPkpOwnership" class=""><svg class="tsd-kind-icon" viewBox="0 0 24 24"><use href="../assets/icons.svg#icon-2048"></use></svg><span>transfer<wbr/>Pkp<wbr/>Ownership</span></a><a href="#unpermitToolForDelegatee" class=""><svg class="tsd-kind-icon" viewBox="0 0 24 24"><use href="../assets/icons.svg#icon-2048"></use></svg><span>unpermit<wbr/>Tool<wbr/>For<wbr/>Delegatee</span></a><a href="#create" class=""><svg class="tsd-kind-icon" viewBox="0 0 24 24"><use href="../assets/icons.svg#icon-2048"></use></svg><span>create</span></a></div></details></div><div class="site-menu"><div class="tree"><div class="tree-config"><button class="tree-config__button tree-config__button--expand js-tree-expand" title="Expand All"><svg xmlns="http://www.w3.org/2000/svg" x="0px" y="0px" viewBox="0 0 490.72 490.72" fill="currentColor"><path d="M480.027,288.027H10.693c-5.867,0-10.667,4.8-10.667,10.667c0,5.867,4.8,10.667,10.667,10.667h213.333v144.96l-45.76-45.76c-4.267-4.053-10.987-3.947-15.04,0.213c-3.947,4.16-3.947,10.667,0,14.827l64,64c4.16,4.16,10.88,4.16,15.04,0l64-64c4.053-4.267,3.947-10.987-0.213-15.04c-4.16-3.947-10.667-3.947-14.827,0l-45.867,45.76V309.36h234.667c5.867,0,10.667-4.8,10.667-10.667C490.693,292.827,485.893,288.027,480.027,288.027z"></path><path d="M10.693,224.027h469.333c5.867,0,10.667-4.8,10.667-10.667c0-5.867-4.8-10.667-10.667-10.667H245.36V36.4l45.76,45.76c4.267,4.053,10.987,3.947,15.04-0.213c3.947-4.16,3.947-10.667,0-14.827l-64-64c-4.16-4.16-10.88-4.16-15.04,0l-64,64c-4.053,4.267-3.947,10.987,0.213,15.04c4.16,3.947,10.667,3.947,14.827,0l45.867-45.76v166.293H10.693c-5.867,0-10.667,4.8-10.667,10.667C0.027,219.227,4.827,224.027,10.693,224.027z"></path></svg></button><button class="tree-config__button tree-config__button--collapse js-tree-collapse" title="Collapse All"><svg viewBox="0 0 16 16" xmlns="http://www.w3.org/2000/svg" fill="currentColor"><path fill-rule="evenodd" d="M1 8a.5.5 0 0 1 .5-.5h13a.5.5 0 0 1 0 1h-13A.5.5 0 0 1 1 8zm7-8a.5.5 0 0 1 .5.5v3.793l1.146-1.147a.5.5 0 0 1 .708.708l-2 2a.5.5 0 0 1-.708 0l-2-2a.5.5 0 1 1 .708-.708L7.5 4.293V.5A.5.5 0 0 1 8 0zm-.5 11.707-1.146 1.147a.5.5 0 0 1-.708-.708l2-2a.5.5 0 0 1 .708 0l2 2a.5.5 0 0 1-.708.708L8.5 11.707V15.5a.5.5 0 0 1-1 0v-3.793z"></path></svg></button><button class="tree-config__button tree-config__button--target js-tree-target" title="Scroll to current file"><svg viewBox="0 0 24 24" xmlns="http://www.w3.org/2000/svg" fill="currentColor"><circle cx="12" cy="12" r="3"></circle><path d="M13 4.069V2h-2v2.069A8.008 8.008 0 0 0 4.069 11H2v2h2.069A8.007 8.007 0 0 0 11 19.931V22h2v-2.069A8.007 8.007 0 0 0 19.931 13H22v-2h-2.069A8.008 8.008 0 0 0 13 4.069zM12 18c-3.309 0-6-2.691-6-6s2.691-6 6-6 6 2.691 6 6-2.691 6-6 6z"></path></svg></button></div><div class="tree-content"><ul class="js-category-list category" data-id="root"><li><span class="js-category-title category__title" data-id="root-packages"><div class="category__folder" data-id="root-packages"></div>packages</span><ul class="js-category-list category" data-id="root-packages"><li><span class="js-category-title category__title" data-id="root-packages-agent-wallet"><div class="category__folder" data-id="root-packages-agent-wallet"></div>agent-wallet</span><ul class="js-category-list category" data-id="root-packages-agent-wallet"><li><span class="js-category-title category__title" data-id="root-packages-agent-wallet-src"><div class="category__folder" data-id="root-packages-agent-wallet-src"></div>src</span><ul class="js-category-list category" data-id="root-packages-agent-wallet-src"><li><a class="category__link js-category-link category__link--ts" href="../modules/agent_wallet_src.html" data-id="/modules/agent_wallet_src.html">index.ts</a><ul><li><a class="category__link js-category-link" href="../enums/agent_wallet_src.AwSignerErrorType.html" data-id="/enums/agent_wallet_src.AwSignerErrorType.html"><svg class="tsd-kind-icon" viewBox="0 0 24 24"><use href="../assets/icons.svg#icon-8"></use></svg>AwSignerErrorType</a></li><li><a class="category__link js-category-link" href="agent_wallet_src.Admin.html" data-id="/classes/agent_wallet_src.Admin.html"><svg class="tsd-kind-icon" viewBox="0 0 24 24"><use href="../assets/icons.svg#icon-128"></use></svg>Admin</a></li><li><a class="category__link js-category-link" href="agent_wallet_src.AwSignerError.html" data-id="/classes/agent_wallet_src.AwSignerError.html"><svg class="tsd-kind-icon" viewBox="0 0 24 24"><use href="../assets/icons.svg#icon-128"></use></svg>AwSignerError</a></li><li><a class="category__link js-category-link" href="agent_wallet_src.Delegatee.html" data-id="/classes/agent_wallet_src.Delegatee.html"><svg class="tsd-kind-icon" viewBox="0 0 24 24"><use href="../assets/icons.svg#icon-128"></use></svg>Delegatee</a></li><li><a class="category__link js-category-link" href="agent_wallet_src.OpenAiIntentMatcher.html" data-id="/classes/agent_wallet_src.OpenAiIntentMatcher.html"><svg class="tsd-kind-icon" viewBox="0 0 24 24"><use href="../assets/icons.svg#icon-128"></use></svg>OpenAiIntentMatcher</a></li><li><a class="category__link js-category-link" href="../interfaces/agent_wallet_src.AgentConfig.html" data-id="/interfaces/agent_wallet_src.AgentConfig.html"><svg class="tsd-kind-icon" viewBox="0 0 24 24"><use href="../assets/icons.svg#icon-256"></use></svg>AgentConfig</a></li><li><a class="category__link js-category-link" href="../interfaces/agent_wallet_src.AwTool.html" data-id="/interfaces/agent_wallet_src.AwTool.html"><svg class="tsd-kind-icon" viewBox="0 0 24 24"><use href="../assets/icons.svg#icon-256"></use></svg>AwTool</a></li><li><a class="category__link js-category-link" href="../interfaces/agent_wallet_src.CapacityCreditDelegationAuthSigOptions.html" data-id="/interfaces/agent_wallet_src.CapacityCreditDelegationAuthSigOptions.html"><svg class="tsd-kind-icon" viewBox="0 0 24 24"><use href="../assets/icons.svg#icon-256"></use></svg>CapacityCreditDelegationAuthSigOptions</a></li><li><a class="category__link js-category-link" href="../interfaces/agent_wallet_src.CapacityCreditInfo.html" data-id="/interfaces/agent_wallet_src.CapacityCreditInfo.html"><svg class="tsd-kind-icon" viewBox="0 0 24 24"><use href="../assets/icons.svg#icon-256"></use></svg>CapacityCreditInfo</a></li><li><a class="category__link js-category-link" href="../interfaces/agent_wallet_src.CapacityCreditMintOptions.html" data-id="/interfaces/agent_wallet_src.CapacityCreditMintOptions.html"><svg class="tsd-kind-icon" viewBox="0 0 24 24"><use href="../assets/icons.svg#icon-256"></use></svg>CapacityCreditMintOptions</a></li><li><a class="category__link js-category-link" href="../interfaces/agent_wallet_src.CredentialStore.html" data-id="/interfaces/agent_wallet_src.CredentialStore.html"><svg class="tsd-kind-icon" viewBox="0 0 24 24"><use href="../assets/icons.svg#icon-256"></use></svg>CredentialStore</a></li><li><a class="category__link js-category-link" href="../interfaces/agent_wallet_src.DelegatedPkpInfo.html" data-id="/interfaces/agent_wallet_src.DelegatedPkpInfo.html"><svg class="tsd-kind-icon" viewBox="0 0 24 24"><use href="../assets/icons.svg#icon-256"></use></svg>DelegatedPkpInfo</a></li><li><a class="category__link js-category-link" href="../interfaces/agent_wallet_src.IntentMatcher.html" data-id="/interfaces/agent_wallet_src.IntentMatcher.html"><svg class="tsd-kind-icon" viewBox="0 0 24 24"><use href="../assets/icons.svg#icon-256"></use></svg>IntentMatcher</a></li><li><a class="category__link js-category-link" href="../interfaces/agent_wallet_src.IntentMatcherResponse.html" data-id="/interfaces/agent_wallet_src.IntentMatcherResponse.html"><svg class="tsd-kind-icon" viewBox="0 0 24 24"><use href="../assets/icons.svg#icon-256"></use></svg>IntentMatcherResponse</a></li><li><a class="category__link js-category-link" href="../interfaces/agent_wallet_src.PkpInfo.html" data-id="/interfaces/agent_wallet_src.PkpInfo.html"><svg class="tsd-kind-icon" viewBox="0 0 24 24"><use href="../assets/icons.svg#icon-256"></use></svg>PkpInfo</a></li><li><a class="category__link js-category-link" href="../interfaces/agent_wallet_src.ToolRegistryConfig.html" data-id="/interfaces/agent_wallet_src.ToolRegistryConfig.html"><svg class="tsd-kind-icon" viewBox="0 0 24 24"><use href="../assets/icons.svg#icon-256"></use></svg>ToolRegistryConfig</a></li><li><a class="category__link js-category-link" href="../interfaces/agent_wallet_src.UnknownRegisteredToolWithPolicy.html" data-id="/interfaces/agent_wallet_src.UnknownRegisteredToolWithPolicy.html"><svg class="tsd-kind-icon" viewBox="0 0 24 24"><use href="../assets/icons.svg#icon-256"></use></svg>UnknownRegisteredToolWithPolicy</a></li><li><a class="category__link js-category-link" href="../types/agent_wallet_src.AdminConfig.html" data-id="/types/agent_wallet_src.AdminConfig.html"><svg class="tsd-kind-icon" viewBox="0 0 24 24"><use href="../assets/icons.svg#icon-2097152"></use></svg>AdminConfig</a></li><li><a class="category__link js-category-link" href="../types/agent_wallet_src.CredentialNames.html" data-id="/types/agent_wallet_src.CredentialNames.html"><svg class="tsd-kind-icon" viewBox="0 0 24 24"><use href="../assets/icons.svg#icon-2097152"></use></svg>CredentialNames</a></li><li><a class="category__link js-category-link" href="../types/agent_wallet_src.CredentialsFor.html" data-id="/types/agent_wallet_src.CredentialsFor.html"><svg class="tsd-kind-icon" viewBox="0 0 24 24"><use href="../assets/icons.svg#icon-2097152"></use></svg>CredentialsFor</a></li><li><a class="category__link js-category-link" href="../types/agent_wallet_src.ErrorDetails.html" data-id="/types/agent_wallet_src.ErrorDetails.html"><svg class="tsd-kind-icon" viewBox="0 0 24 24"><use href="../assets/icons.svg#icon-2097152"></use></svg>ErrorDetails</a></li><li><a class="category__link js-category-link" href="../types/agent_wallet_src.LitNetwork.html" data-id="/types/agent_wallet_src.LitNetwork.html"><svg class="tsd-kind-icon" viewBox="0 0 24 24"><use href="../assets/icons.svg#icon-2097152"></use></svg>LitNetwork</a></li><li><a class="category__link js-category-link" href="../types/agent_wallet_src.PermittedTools.html" data-id="/types/agent_wallet_src.PermittedTools.html"><svg class="tsd-kind-icon" viewBox="0 0 24 24"><use href="../assets/icons.svg#icon-2097152"></use></svg>PermittedTools</a></li><li><a class="category__link js-category-link" href="../types/agent_wallet_src.RegisteredToolWithPolicies.html" data-id="/types/agent_wallet_src.RegisteredToolWithPolicies.html"><svg class="tsd-kind-icon" viewBox="0 0 24 24"><use href="../assets/icons.svg#icon-2097152"></use></svg>RegisteredToolWithPolicies</a></li><li><a class="category__link js-category-link" href="../types/agent_wallet_src.RegisteredToolsResult.html" data-id="/types/agent_wallet_src.RegisteredToolsResult.html"><svg class="tsd-kind-icon" viewBox="0 0 24 24"><use href="../assets/icons.svg#icon-2097152"></use></svg>RegisteredToolsResult</a></li><li><a class="category__link js-category-link" href="../types/agent_wallet_src.RegistryToolResult.html" data-id="/types/agent_wallet_src.RegistryToolResult.html"><svg class="tsd-kind-icon" viewBox="0 0 24 24"><use href="../assets/icons.svg#icon-2097152"></use></svg>RegistryToolResult</a></li><li><a class="category__link js-category-link" href="../types/agent_wallet_src.ToolInfo.html" data-id="/types/agent_wallet_src.ToolInfo.html"><svg class="tsd-kind-icon" viewBox="0 0 24 24"><use href="../assets/icons.svg#icon-2097152"></use></svg>ToolInfo</a></li><li><a class="category__link js-category-link" href="../types/agent_wallet_src.ToolInfoWithDelegateePolicy.html" data-id="/types/agent_wallet_src.ToolInfoWithDelegateePolicy.html"><svg class="tsd-kind-icon" viewBox="0 0 24 24"><use href="../assets/icons.svg#icon-2097152"></use></svg>ToolInfoWithDelegateePolicy</a></li><li><a class="category__link js-category-link" href="../types/agent_wallet_src.ToolMetadata.html" data-id="/types/agent_wallet_src.ToolMetadata.html"><svg class="tsd-kind-icon" viewBox="0 0 24 24"><use href="../assets/icons.svg#icon-2097152"></use></svg>ToolMetadata</a></li><li><a class="category__link js-category-link" href="../functions/agent_wallet_src.getToolByIpfsCid.html" data-id="/functions/agent_wallet_src.getToolByIpfsCid.html"><svg class="tsd-kind-icon" viewBox="0 0 24 24"><use href="../assets/icons.svg#icon-64"></use></svg>getToolByIpfsCid</a></li><li><a class="category__link js-category-link" href="../functions/agent_wallet_src.getToolByName.html" data-id="/functions/agent_wallet_src.getToolByName.html"><svg class="tsd-kind-icon" viewBox="0 0 24 24"><use href="../assets/icons.svg#icon-64"></use></svg>getToolByName</a></li><li><a class="category__link js-category-link" href="../functions/agent_wallet_src.listAllTools.html" data-id="/functions/agent_wallet_src.listAllTools.html"><svg class="tsd-kind-icon" viewBox="0 0 24 24"><use href="../assets/icons.svg#icon-64"></use></svg>listAllTools</a></li><li><a class="category__link js-category-link" href="../functions/agent_wallet_src.listToolsByNetwork.html" data-id="/functions/agent_wallet_src.listToolsByNetwork.html"><svg class="tsd-kind-icon" viewBox="0 0 24 24"><use href="../assets/icons.svg#icon-64"></use></svg>listToolsByNetwork</a></li></ul></li></ul></li></ul></li><li><span class="js-category-title category__title" data-id="root-packages-aw-cli"><div class="category__folder" data-id="root-packages-aw-cli"></div>aw-cli</span><ul class="js-category-list category" data-id="root-packages-aw-cli"><li><span class="js-category-title category__title" data-id="root-packages-aw-cli-src"><div class="category__folder" data-id="root-packages-aw-cli-src"></div>src</span><ul class="js-category-list category" data-id="root-packages-aw-cli-src"><li><a class="category__link js-category-link category__link--ts" href="../modules/aw_cli_src.html" data-id="/modules/aw_cli_src.html">index.ts</a><ul><li><a class="category__link js-category-link" href="../variables/aw_cli_src.originalConsole.html" data-id="/variables/aw_cli_src.originalConsole.html"><svg class="tsd-kind-icon" viewBox="0 0 24 24"><use href="../assets/icons.svg#icon-32"></use></svg>originalConsole</a></li></ul></li></ul></li></ul></li><li><span class="js-category-title category__title" data-id="root-packages-aw-signer"><div class="category__folder" data-id="root-packages-aw-signer"></div>aw-signer</span><ul class="js-category-list category" data-id="root-packages-aw-signer"><li><span class="js-category-title category__title" data-id="root-packages-aw-signer-src"><div class="category__folder" data-id="root-packages-aw-signer-src"></div>src</span><ul class="js-category-list category" data-id="root-packages-aw-signer-src"><li><a class="category__link js-category-link category__link--ts" href="../modules/aw_signer_src.html" data-id="/modules/aw_signer_src.html">index.ts</a><ul><li><a class="category__link js-category-link" href="../modules/aw_signer_src.html#Admin" data-id="/modules/aw_signer_src.html#Admin"><svg class="tsd-kind-icon" viewBox="0 0 24 24"><use href="../assets/icons.svg#icon-4194304"></use></svg>Admin</a></li><li><a class="category__link js-category-link" href="../modules/aw_signer_src.html#AdminConfig" data-id="/modules/aw_signer_src.html#AdminConfig"><svg class="tsd-kind-icon" viewBox="0 0 24 24"><use href="../assets/icons.svg#icon-4194304"></use></svg>AdminConfig</a></li><li><a class="category__link js-category-link" href="../modules/aw_signer_src.html#AgentConfig" data-id="/modules/aw_signer_src.html#AgentConfig"><svg class="tsd-kind-icon" viewBox="0 0 24 24"><use href="../assets/icons.svg#icon-4194304"></use></svg>AgentConfig</a></li><li><a class="category__link js-category-link" href="../modules/aw_signer_src.html#AwSignerError" data-id="/modules/aw_signer_src.html#AwSignerError"><svg class="tsd-kind-icon" viewBox="0 0 24 24"><use href="../assets/icons.svg#icon-4194304"></use></svg>AwSignerError</a></li><li><a class="category__link js-category-link" href="../modules/aw_signer_src.html#AwSignerErrorType" data-id="/modules/aw_signer_src.html#AwSignerErrorType"><svg class="tsd-kind-icon" viewBox="0 0 24 24"><use href="../assets/icons.svg#icon-4194304"></use></svg>AwSignerErrorType</a></li><li><a class="category__link js-category-link" href="../modules/aw_signer_src.html#CapacityCreditDelegationAuthSigOptions" data-id="/modules/aw_signer_src.html#CapacityCreditDelegationAuthSigOptions"><svg class="tsd-kind-icon" viewBox="0 0 24 24"><use href="../assets/icons.svg#icon-4194304"></use></svg>CapacityCreditDelegationAuthSigOptions</a></li><li><a class="category__link js-category-link" href="../modules/aw_signer_src.html#CapacityCreditInfo" data-id="/modules/aw_signer_src.html#CapacityCreditInfo"><svg class="tsd-kind-icon" viewBox="0 0 24 24"><use href="../assets/icons.svg#icon-4194304"></use></svg>CapacityCreditInfo</a></li><li><a class="category__link js-category-link" href="../modules/aw_signer_src.html#CapacityCreditMintOptions" data-id="/modules/aw_signer_src.html#CapacityCreditMintOptions"><svg class="tsd-kind-icon" viewBox="0 0 24 24"><use href="../assets/icons.svg#icon-4194304"></use></svg>CapacityCreditMintOptions</a></li><li><a class="category__link js-category-link" href="../modules/aw_signer_src.html#CredentialNames" data-id="/modules/aw_signer_src.html#CredentialNames"><svg class="tsd-kind-icon" viewBox="0 0 24 24"><use href="../assets/icons.svg#icon-4194304"></use></svg>CredentialNames</a></li><li><a class="category__link js-category-link" href="../modules/aw_signer_src.html#CredentialStore" data-id="/modules/aw_signer_src.html#CredentialStore"><svg class="tsd-kind-icon" viewBox="0 0 24 24"><use href="../assets/icons.svg#icon-4194304"></use></svg>CredentialStore</a></li><li><a class="category__link js-category-link" href="../modules/aw_signer_src.html#CredentialsFor" data-id="/modules/aw_signer_src.html#CredentialsFor"><svg class="tsd-kind-icon" viewBox="0 0 24 24"><use href="../assets/icons.svg#icon-4194304"></use></svg>CredentialsFor</a></li><li><a class="category__link js-category-link" href="../modules/aw_signer_src.html#DelegatedPkpInfo" data-id="/modules/aw_signer_src.html#DelegatedPkpInfo"><svg class="tsd-kind-icon" viewBox="0 0 24 24"><use href="../assets/icons.svg#icon-4194304"></use></svg>DelegatedPkpInfo</a></li><li><a class="category__link js-category-link" href="../modules/aw_signer_src.html#Delegatee" data-id="/modules/aw_signer_src.html#Delegatee"><svg class="tsd-kind-icon" viewBox="0 0 24 24"><use href="../assets/icons.svg#icon-4194304"></use></svg>Delegatee</a></li><li><a class="category__link js-category-link" href="../modules/aw_signer_src.html#ErrorDetails" data-id="/modules/aw_signer_src.html#ErrorDetails"><svg class="tsd-kind-icon" viewBox="0 0 24 24"><use href="../assets/icons.svg#icon-4194304"></use></svg>ErrorDetails</a></li><li><a class="category__link js-category-link" href="../modules/aw_signer_src.html#IntentMatcher" data-id="/modules/aw_signer_src.html#IntentMatcher"><svg class="tsd-kind-icon" viewBox="0 0 24 24"><use href="../assets/icons.svg#icon-4194304"></use></svg>IntentMatcher</a></li><li><a class="category__link js-category-link" href="../modules/aw_signer_src.html#IntentMatcherResponse" data-id="/modules/aw_signer_src.html#IntentMatcherResponse"><svg class="tsd-kind-icon" viewBox="0 0 24 24"><use href="../assets/icons.svg#icon-4194304"></use></svg>IntentMatcherResponse</a></li><li><a class="category__link js-category-link" href="../modules/aw_signer_src.html#LitNetwork" data-id="/modules/aw_signer_src.html#LitNetwork"><svg class="tsd-kind-icon" viewBox="0 0 24 24"><use href="../assets/icons.svg#icon-4194304"></use></svg>LitNetwork</a></li><li><a class="category__link js-category-link" href="../modules/aw_signer_src.html#PkpInfo" data-id="/modules/aw_signer_src.html#PkpInfo"><svg class="tsd-kind-icon" viewBox="0 0 24 24"><use href="../assets/icons.svg#icon-4194304"></use></svg>PkpInfo</a></li><li><a class="category__link js-category-link" href="../modules/aw_signer_src.html#RegisteredToolWithPolicies" data-id="/modules/aw_signer_src.html#RegisteredToolWithPolicies"><svg class="tsd-kind-icon" viewBox="0 0 24 24"><use href="../assets/icons.svg#icon-4194304"></use></svg>RegisteredToolWithPolicies</a></li><li><a class="category__link js-category-link" href="../modules/aw_signer_src.html#RegisteredToolsResult" data-id="/modules/aw_signer_src.html#RegisteredToolsResult"><svg class="tsd-kind-icon" viewBox="0 0 24 24"><use href="../assets/icons.svg#icon-4194304"></use></svg>RegisteredToolsResult</a></li><li><a class="category__link js-category-link" href="../modules/aw_signer_src.html#RegistryToolResult" data-id="/modules/aw_signer_src.html#RegistryToolResult"><svg class="tsd-kind-icon" viewBox="0 0 24 24"><use href="../assets/icons.svg#icon-4194304"></use></svg>RegistryToolResult</a></li><li><a class="category__link js-category-link" href="../modules/aw_signer_src.html#ToolInfo" data-id="/modules/aw_signer_src.html#ToolInfo"><svg class="tsd-kind-icon" viewBox="0 0 24 24"><use href="../assets/icons.svg#icon-4194304"></use></svg>ToolInfo</a></li><li><a class="category__link js-category-link" href="../modules/aw_signer_src.html#ToolInfoWithDelegateePolicy" data-id="/modules/aw_signer_src.html#ToolInfoWithDelegateePolicy"><svg class="tsd-kind-icon" viewBox="0 0 24 24"><use href="../assets/icons.svg#icon-4194304"></use></svg>ToolInfoWithDelegateePolicy</a></li><li><a class="category__link js-category-link" href="../modules/aw_signer_src.html#ToolMetadata" data-id="/modules/aw_signer_src.html#ToolMetadata"><svg class="tsd-kind-icon" viewBox="0 0 24 24"><use href="../assets/icons.svg#icon-4194304"></use></svg>ToolMetadata</a></li><li><a class="category__link js-category-link" href="../modules/aw_signer_src.html#ToolRegistryConfig" data-id="/modules/aw_signer_src.html#ToolRegistryConfig"><svg class="tsd-kind-icon" viewBox="0 0 24 24"><use href="../assets/icons.svg#icon-4194304"></use></svg>ToolRegistryConfig</a></li><li><a class="category__link js-category-link" href="../modules/aw_signer_src.html#UnknownRegisteredToolWithPolicy" data-id="/modules/aw_signer_src.html#UnknownRegisteredToolWithPolicy"><svg class="tsd-kind-icon" viewBox="0 0 24 24"><use href="../assets/icons.svg#icon-4194304"></use></svg>UnknownRegisteredToolWithPolicy</a></li></ul></li></ul></li></ul></li><li><span class="js-category-title category__title" data-id="root-packages-aw-subagent-gaia"><div class="category__folder" data-id="root-packages-aw-subagent-gaia"></div>aw-subagent-gaia</span><ul class="js-category-list category" data-id="root-packages-aw-subagent-gaia"><li><span class="js-category-title category__title" data-id="root-packages-aw-subagent-gaia-src"><div class="category__folder" data-id="root-packages-aw-subagent-gaia-src"></div>src</span><ul class="js-category-list category" data-id="root-packages-aw-subagent-gaia-src"><li><a class="category__link js-category-link category__link--ts" href="../modules/aw_subagent_gaia_src.html" data-id="/modules/aw_subagent_gaia_src.html">index.ts</a><ul><li><a class="category__link js-category-link" href="aw_subagent_gaia_src.OpenAiIntentMatcher.html" data-id="/classes/aw_subagent_gaia_src.OpenAiIntentMatcher.html"><svg class="tsd-kind-icon" viewBox="0 0 24 24"><use href="../assets/icons.svg#icon-128"></use></svg>OpenAiIntentMatcher</a></li></ul></li></ul></li></ul></li><li><span class="js-category-title category__title" data-id="root-packages-aw-subagent-openai"><div class="category__folder" data-id="root-packages-aw-subagent-openai"></div>aw-subagent-openai</span><ul class="js-category-list category" data-id="root-packages-aw-subagent-openai"><li><span class="js-category-title category__title" data-id="root-packages-aw-subagent-openai-src"><div class="category__folder" data-id="root-packages-aw-subagent-openai-src"></div>src</span><ul class="js-category-list category" data-id="root-packages-aw-subagent-openai-src"><li><a class="category__link js-category-link category__link--ts" href="../modules/aw_subagent_openai_src.html" data-id="/modules/aw_subagent_openai_src.html">index.ts</a><ul><li><a class="category__link js-category-link" href="aw_subagent_openai_src.OpenAiIntentMatcher.html" data-id="/classes/aw_subagent_openai_src.OpenAiIntentMatcher.html"><svg class="tsd-kind-icon" viewBox="0 0 24 24"><use href="../assets/icons.svg#icon-128"></use></svg>OpenAiIntentMatcher</a></li></ul></li></ul></li></ul></li><li><span class="js-category-title category__title" data-id="root-packages-aw-tool-erc20-transfer"><div class="category__folder" data-id="root-packages-aw-tool-erc20-transfer"></div>aw-tool-erc20-transfer</span><ul class="js-category-list category" data-id="root-packages-aw-tool-erc20-transfer"><li><span class="js-category-title category__title" data-id="root-packages-aw-tool-erc20-transfer-src"><div class="category__folder" data-id="root-packages-aw-tool-erc20-transfer-src"></div>src</span><ul class="js-category-list category" data-id="root-packages-aw-tool-erc20-transfer-src"><li><a class="category__link js-category-link category__link--ts" href="../modules/aw_tool_erc20_transfer_src.html" data-id="/modules/aw_tool_erc20_transfer_src.html">index.ts</a><ul><li><a class="category__link js-category-link" href="../variables/aw_tool_erc20_transfer_src.ERC20Transfer.html" data-id="/variables/aw_tool_erc20_transfer_src.ERC20Transfer.html"><svg class="tsd-kind-icon" viewBox="0 0 24 24"><use href="../assets/icons.svg#icon-32"></use></svg>ERC20Transfer</a></li></ul></li></ul></li></ul></li><li><span class="js-category-title category__title" data-id="root-packages-aw-tool-registry"><div class="category__folder" data-id="root-packages-aw-tool-registry"></div>aw-tool-registry</span><ul class="js-category-list category" data-id="root-packages-aw-tool-registry"><li><span class="js-category-title category__title" data-id="root-packages-aw-tool-registry-src"><div class="category__folder" data-id="root-packages-aw-tool-registry-src"></div>src</span><ul class="js-category-list category" data-id="root-packages-aw-tool-registry-src"><li><a class="category__link js-category-link category__link--ts" href="../modules/aw_tool_registry_src.html" data-id="/modules/aw_tool_registry_src.html">index.ts</a><ul><li><a class="category__link js-category-link" href="../modules/aw_tool_registry_src.html#PermittedTools" data-id="/modules/aw_tool_registry_src.html#PermittedTools"><svg class="tsd-kind-icon" viewBox="0 0 24 24"><use href="../assets/icons.svg#icon-4194304"></use></svg>PermittedTools</a></li><li><a class="category__link js-category-link" href="../modules/aw_tool_registry_src.html#getToolByIpfsCid" data-id="/modules/aw_tool_registry_src.html#getToolByIpfsCid"><svg class="tsd-kind-icon" viewBox="0 0 24 24"><use href="../assets/icons.svg#icon-4194304"></use></svg>getToolByIpfsCid</a></li><li><a class="category__link js-category-link" href="../modules/aw_tool_registry_src.html#getToolByName" data-id="/modules/aw_tool_registry_src.html#getToolByName"><svg class="tsd-kind-icon" viewBox="0 0 24 24"><use href="../assets/icons.svg#icon-4194304"></use></svg>getToolByName</a></li><li><a class="category__link js-category-link" href="../modules/aw_tool_registry_src.html#listAllTools" data-id="/modules/aw_tool_registry_src.html#listAllTools"><svg class="tsd-kind-icon" viewBox="0 0 24 24"><use href="../assets/icons.svg#icon-4194304"></use></svg>listAllTools</a></li><li><a class="category__link js-category-link" href="../modules/aw_tool_registry_src.html#listToolsByNetwork" data-id="/modules/aw_tool_registry_src.html#listToolsByNetwork"><svg class="tsd-kind-icon" viewBox="0 0 24 24"><use href="../assets/icons.svg#icon-4194304"></use></svg>listToolsByNetwork</a></li><li><a class="category__link js-category-link" href="../types/aw_tool_registry_src.LitNetwork.html" data-id="/types/aw_tool_registry_src.LitNetwork.html"><svg class="tsd-kind-icon" viewBox="0 0 24 24"><use href="../assets/icons.svg#icon-2097152"></use></svg>LitNetwork</a></li><li><a class="category__link js-category-link" href="../types/aw_tool_registry_src.NetworkSpecificTool.html" data-id="/types/aw_tool_registry_src.NetworkSpecificTool.html"><svg class="tsd-kind-icon" viewBox="0 0 24 24"><use href="../assets/icons.svg#icon-2097152"></use></svg>NetworkSpecificTool</a></li><li><a class="category__link js-category-link" href="../functions/aw_tool_registry_src.registerTool.html" data-id="/functions/aw_tool_registry_src.registerTool.html"><svg class="tsd-kind-icon" viewBox="0 0 24 24"><use href="../assets/icons.svg#icon-64"></use></svg>registerTool</a></li></ul></li></ul></li></ul></li><li><span class="js-category-title category__title" data-id="root-packages-aw-tool-sign-ecdsa"><div class="category__folder" data-id="root-packages-aw-tool-sign-ecdsa"></div>aw-tool-sign-ecdsa</span><ul class="js-category-list category" data-id="root-packages-aw-tool-sign-ecdsa"><li><span class="js-category-title category__title" data-id="root-packages-aw-tool-sign-ecdsa-src"><div class="category__folder" data-id="root-packages-aw-tool-sign-ecdsa-src"></div>src</span><ul class="js-category-list category" data-id="root-packages-aw-tool-sign-ecdsa-src"><li><a class="category__link js-category-link category__link--ts" href="../modules/aw_tool_sign_ecdsa_src.html" data-id="/modules/aw_tool_sign_ecdsa_src.html">index.ts</a><ul><li><a class="category__link js-category-link" href="../variables/aw_tool_sign_ecdsa_src.SignEcdsa.html" data-id="/variables/aw_tool_sign_ecdsa_src.SignEcdsa.html"><svg class="tsd-kind-icon" viewBox="0 0 24 24"><use href="../assets/icons.svg#icon-32"></use></svg>SignEcdsa</a></li></ul></li></ul></li></ul></li><li><span class="js-category-title category__title" data-id="root-packages-aw-tool-uniswap-swap"><div class="category__folder" data-id="root-packages-aw-tool-uniswap-swap"></div>aw-tool-uniswap-swap</span><ul class="js-category-list category" data-id="root-packages-aw-tool-uniswap-swap"><li><span class="js-category-title category__title" data-id="root-packages-aw-tool-uniswap-swap-src"><div class="category__folder" data-id="root-packages-aw-tool-uniswap-swap-src"></div>src</span><ul class="js-category-list category" data-id="root-packages-aw-tool-uniswap-swap-src"><li><a class="category__link js-category-link category__link--ts" href="../modules/aw_tool_uniswap_swap_src.html" data-id="/modules/aw_tool_uniswap_swap_src.html">index.ts</a><ul><li><a class="category__link js-category-link" href="../variables/aw_tool_uniswap_swap_src.UniswapSwap.html" data-id="/variables/aw_tool_uniswap_swap_src.UniswapSwap.html"><svg class="tsd-kind-icon" viewBox="0 0 24 24"><use href="../assets/icons.svg#icon-32"></use></svg>UniswapSwap</a></li></ul></li></ul></li></ul></li><li><span class="js-category-title category__title" data-id="root-packages-aw-tool"><div class="category__folder" data-id="root-packages-aw-tool"></div>aw-tool</span><ul class="js-category-list category" data-id="root-packages-aw-tool"><li><span class="js-category-title category__title" data-id="root-packages-aw-tool-src"><div class="category__folder" data-id="root-packages-aw-tool-src"></div>src</span><ul class="js-category-list category" data-id="root-packages-aw-tool-src"><li><a class="category__link js-category-link category__link--ts" href="../modules/aw_tool_src.html" data-id="/modules/aw_tool_src.html">index.ts</a><ul><li><a class="category__link js-category-link" href="../modules/aw_tool_src.html#AwTool" data-id="/modules/aw_tool_src.html#AwTool"><svg class="tsd-kind-icon" viewBox="0 0 24 24"><use href="../assets/icons.svg#icon-4194304"></use></svg>AwTool</a></li><li><a class="category__link js-category-link" href="../interfaces/aw_tool_src.NetworkConfig.html" data-id="/interfaces/aw_tool_src.NetworkConfig.html"><svg class="tsd-kind-icon" viewBox="0 0 24 24"><use href="../assets/icons.svg#icon-256"></use></svg>NetworkConfig</a></li><li><a class="category__link js-category-link" href="../types/aw_tool_src.EthereumAddress.html" data-id="/types/aw_tool_src.EthereumAddress.html"><svg class="tsd-kind-icon" viewBox="0 0 24 24"><use href="../assets/icons.svg#icon-2097152"></use></svg>EthereumAddress</a></li><li><a class="category__link js-category-link" href="../types/aw_tool_src.SupportedLitNetwork.html" data-id="/types/aw_tool_src.SupportedLitNetwork.html"><svg class="tsd-kind-icon" viewBox="0 0 24 24"><use href="../assets/icons.svg#icon-2097152"></use></svg>SupportedLitNetwork</a></li><li><a class="category__link js-category-link" href="../variables/aw_tool_src.BaseEthereumAddressSchema.html" data-id="/variables/aw_tool_src.BaseEthereumAddressSchema.html"><svg class="tsd-kind-icon" viewBox="0 0 24 24"><use href="../assets/icons.svg#icon-32"></use></svg>BaseEthereumAddressSchema</a></li><li><a class="category__link js-category-link" href="../variables/aw_tool_src.NETWORK_CONFIG.html" data-id="/variables/aw_tool_src.NETWORK_CONFIG.html"><svg class="tsd-kind-icon" viewBox="0 0 24 24"><use href="../assets/icons.svg#icon-32"></use></svg>NETWORK_CONFIG</a></li><li><a class="category__link js-category-link" href="../variables/aw_tool_src.NETWORK_CONFIGS.html" data-id="/variables/aw_tool_src.NETWORK_CONFIGS.html"><svg class="tsd-kind-icon" viewBox="0 0 24 24"><use href="../assets/icons.svg#icon-32"></use></svg>NETWORK_CONFIGS</a></li><li><a class="category__link js-category-link" href="../functions/aw_tool_src.checkLitAuthAddressIsDelegatee.html" data-id="/functions/aw_tool_src.checkLitAuthAddressIsDelegatee.html"><svg class="tsd-kind-icon" viewBox="0 0 24 24"><use href="../assets/icons.svg#icon-64"></use></svg>checkLitAuthAddressIsDelegatee</a></li><li><a class="category__link js-category-link" href="../functions/aw_tool_src.fetchToolPolicyFromRegistry.html" data-id="/functions/aw_tool_src.fetchToolPolicyFromRegistry.html"><svg class="tsd-kind-icon" viewBox="0 0 24 24"><use href="../assets/icons.svg#icon-64"></use></svg>fetchToolPolicyFromRegistry</a></li><li><a class="category__link js-category-link" href="../functions/aw_tool_src.getPkpInfo.html" data-id="/functions/aw_tool_src.getPkpInfo.html"><svg class="tsd-kind-icon" viewBox="0 0 24 24"><use href="../assets/icons.svg#icon-64"></use></svg>getPkpInfo</a></li><li><a class="category__link js-category-link" href="../functions/aw_tool_src.getPkpToolRegistryContract.html" data-id="/functions/aw_tool_src.getPkpToolRegistryContract.html"><svg class="tsd-kind-icon" viewBox="0 0 24 24"><use href="../assets/icons.svg#icon-64"></use></svg>getPkpToolRegistryContract</a></li><li><a class="category__link js-category-link" href="../functions/aw_tool_src.getPolicyParameters.html" data-id="/functions/aw_tool_src.getPolicyParameters.html"><svg class="tsd-kind-icon" viewBox="0 0 24 24"><use href="../assets/icons.svg#icon-64"></use></svg>getPolicyParameters</a></li></ul></li></ul></li></ul></li></ul></li></ul></div></div></div></div></div><footer><p class="tsd-generator">Generated using <a href="https://typedoc.org/" target="_blank">TypeDoc</a></p></footer><div class="overlay"></div><script src="../assets/hierarchy.js"></script></body></html>
->>>>>>> 888588d5
+</html>